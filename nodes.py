import os
import torch
import torch.nn.functional as F
import gc
from .utils import log, print_memory, apply_lora, clip_encode_image_tiled, fourier_filter
import numpy as np
import math
from tqdm import tqdm

from .wanvideo.modules.clip import CLIPModel
from .wanvideo.modules.model import WanModel, rope_params
from .wanvideo.modules.t5 import T5EncoderModel
from .wanvideo.utils.fm_solvers import (FlowDPMSolverMultistepScheduler,
                               get_sampling_sigmas, retrieve_timesteps)
from .wanvideo.utils.fm_solvers_unipc import FlowUniPCMultistepScheduler
from .wanvideo.utils.basic_flowmatch import FlowMatchScheduler
from diffusers.schedulers import FlowMatchEulerDiscreteScheduler, DEISMultistepScheduler
from .wanvideo.utils.scheduling_flow_match_lcm import FlowMatchLCMScheduler

from .enhance_a_video.globals import enable_enhance, disable_enhance, set_enhance_weight, set_num_frames
from .taehv import TAEHV

from accelerate import init_empty_weights
from accelerate.utils import set_module_tensor_to_device
from einops import rearrange

import folder_paths
import comfy.model_management as mm
from comfy.utils import load_torch_file, ProgressBar, common_upscale
import comfy.model_base
import comfy.latent_formats
from comfy.clip_vision import clip_preprocess, ClipVisionModel
from comfy.sd import load_lora_for_models
from comfy.cli_args import args, LatentPreviewMethod

script_directory = os.path.dirname(os.path.abspath(__file__))

def add_noise_to_reference_video(image, ratio=None):
    sigma = torch.ones((image.shape[0],)).to(image.device, image.dtype) * ratio 
    image_noise = torch.randn_like(image) * sigma[:, None, None, None]
    image_noise = torch.where(image==-1, torch.zeros_like(image), image_noise)
    image = image + image_noise
    return image

def optimized_scale(positive_flat, negative_flat):

    # Calculate dot production
    dot_product = torch.sum(positive_flat * negative_flat, dim=1, keepdim=True)

    # Squared norm of uncondition
    squared_norm = torch.sum(negative_flat ** 2, dim=1, keepdim=True) + 1e-8

    # st_star = v_cond^T * v_uncond / ||v_uncond||^2
    st_star = dot_product / squared_norm
    
    return st_star

class WanVideoBlockSwap:
    @classmethod
    def INPUT_TYPES(s):
        return {
            "required": {
                "blocks_to_swap": ("INT", {"default": 20, "min": 0, "max": 40, "step": 1, "tooltip": "Number of transformer blocks to swap, the 14B model has 40, while the 1.3B model has 30 blocks"}),
                "offload_img_emb": ("BOOLEAN", {"default": False, "tooltip": "Offload img_emb to offload_device"}),
                "offload_txt_emb": ("BOOLEAN", {"default": False, "tooltip": "Offload time_emb to offload_device"}),
            },
            "optional": {
                "use_non_blocking": ("BOOLEAN", {"default": True, "tooltip": "Use non-blocking memory transfer for offloading, reserves more RAM but is faster"}),
                "vace_blocks_to_swap": ("INT", {"default": 0, "min": 0, "max": 15, "step": 1, "tooltip": "Number of VACE blocks to swap, the VACE model has 15 blocks"}),
            },
        }
    RETURN_TYPES = ("BLOCKSWAPARGS",)
    RETURN_NAMES = ("block_swap_args",)
    FUNCTION = "setargs"
    CATEGORY = "WanVideoWrapper"
    DESCRIPTION = "Settings for block swapping, reduces VRAM use by swapping blocks to CPU memory"

    def setargs(self, **kwargs):
        return (kwargs, )

class WanVideoVRAMManagement:
    @classmethod
    def INPUT_TYPES(s):
        return {
            "required": {
                "offload_percent": ("FLOAT", {"default": 1.0, "min": 0.0, "max": 1.0, "step": 0.01, "tooltip": "Percentage of parameters to offload"}),
            },
        }
    RETURN_TYPES = ("VRAM_MANAGEMENTARGS",)
    RETURN_NAMES = ("vram_management_args",)
    FUNCTION = "setargs"
    CATEGORY = "WanVideoWrapper"
    DESCRIPTION = "Alternative offloading method from DiffSynth-Studio, more aggressive in reducing memory use than block swapping, but can be slower"

    def setargs(self, **kwargs):
        return (kwargs, )

class WanVideoTeaCache:
    @classmethod
    def INPUT_TYPES(s):
        return {
            "required": {
                "rel_l1_thresh": ("FLOAT", {"default": 0.3, "min": 0.0, "max": 1.0, "step": 0.001,
                                            "tooltip": "Higher values will make TeaCache more aggressive, faster, but may cause artifacts. Good value range for 1.3B: 0.05 - 0.08, for other models 0.15-0.30"}),
                "start_step": ("INT", {"default": 1, "min": 0, "max": 9999, "step": 1, "tooltip": "Start percentage of the steps to apply TeaCache"}),
                "end_step": ("INT", {"default": -1, "min": -1, "max": 9999, "step": 1, "tooltip": "End steps to apply TeaCache"}),
                "cache_device": (["main_device", "offload_device"], {"default": "offload_device", "tooltip": "Device to cache to"}),
                "use_coefficients": ("BOOLEAN", {"default": True, "tooltip": "Use calculated coefficients for more accuracy. When enabled therel_l1_thresh should be about 10 times higher than without"}),
            },
            "optional": {
                "mode": (["e", "e0"], {"default": "e", "tooltip": "Choice between using e (time embeds, default) or e0 (modulated time embeds)"}),
            },
        }
    RETURN_TYPES = ("CACHEARGS",)
    RETURN_NAMES = ("cache_args",)
    FUNCTION = "process"
    CATEGORY = "WanVideoWrapper"
    DESCRIPTION = """
Patch WanVideo model to use TeaCache. Speeds up inference by caching the output and  
applying it instead of doing the step.  Best results are achieved by choosing the  
appropriate coefficients for the model. Early steps should never be skipped, with too  
aggressive values this can happen and the motion suffers. Starting later can help with that too.   
When NOT using coefficients, the threshold value should be  
about 10 times smaller than the value used with coefficients.  

Official recommended values https://github.com/ali-vilab/TeaCache/tree/main/TeaCache4Wan2.1:


<pre style='font-family:monospace'>
+-------------------+--------+---------+--------+
|       Model       |  Low   | Medium  |  High  |
+-------------------+--------+---------+--------+
| Wan2.1 t2v 1.3B  |  0.05  |  0.07   |  0.08  |
| Wan2.1 t2v 14B   |  0.14  |  0.15   |  0.20  |
| Wan2.1 i2v 480P  |  0.13  |  0.19   |  0.26  |
| Wan2.1 i2v 720P  |  0.18  |  0.20   |  0.30  |
+-------------------+--------+---------+--------+
</pre> 
"""
    EXPERIMENTAL = True

    def process(self, rel_l1_thresh, start_step, end_step, cache_device, use_coefficients, mode="e"):
        if cache_device == "main_device":
            cache_device = mm.get_torch_device()
        else:
            cache_device = mm.unet_offload_device()
        cache_args = {
            "cache_type": "TeaCache",
            "rel_l1_thresh": rel_l1_thresh,
            "start_step": start_step,
            "end_step": end_step,
            "cache_device": cache_device,
            "use_coefficients": use_coefficients,
            "mode": mode,
        }
        return (cache_args,)
    
class WanVideoMagCache:
    @classmethod
    def INPUT_TYPES(s):
        return {
            "required": {
                "magcache_thresh": ("FLOAT", {"default": 0.02, "min": 0.0, "max": 0.3, "step": 0.001, "tooltip": "How strongly to cache the output of diffusion model. This value must be non-negative."}),
                "magcache_K": ("INT", {"default": 4, "min": 0, "max": 6, "step": 1, "tooltip": "The maxium skip steps of MagCache."}),
                "start_step": ("INT", {"default": 1, "min": 0, "max": 9999, "step": 1, "tooltip": "Step to start applying MagCache"}),
                "end_step": ("INT", {"default": -1, "min": -1, "max": 9999, "step": 1, "tooltip": "Step to end applying MagCache"}),
                "cache_device": (["main_device", "offload_device"], {"default": "offload_device", "tooltip": "Device to cache to"}),
            },
        }
    RETURN_TYPES = ("CACHEARGS",)
    RETURN_NAMES = ("cache_args",)
    FUNCTION = "setargs"
    CATEGORY = "WanVideoWrapper"
    EXPERIMENTAL = True
    DESCRIPTION = "MagCache for WanVideoWrapper, source https://github.com/Zehong-Ma/MagCache"

    def setargs(self, magcache_thresh, magcache_K, start_step, end_step, cache_device):
        if cache_device == "main_device":
            cache_device = mm.get_torch_device()
        else:
            cache_device = mm.unet_offload_device()

        cache_args = {
            "cache_type": "MagCache",
            "magcache_thresh": magcache_thresh,
            "magcache_K": magcache_K,
            "start_step": start_step,
            "end_step": end_step,
            "cache_device": cache_device,
        }
        return (cache_args,)


class WanVideoModel(comfy.model_base.BaseModel):
    def __init__(self, *args, **kwargs):
        super().__init__(*args, **kwargs)
        self.pipeline = {}

    def __getitem__(self, k):
        return self.pipeline[k]

    def __setitem__(self, k, v):
        self.pipeline[k] = v

try:
    from comfy.latent_formats import Wan21
    latent_format = Wan21
except: #for backwards compatibility
    log.warning("Wan21 latent format not found, update ComfyUI for better livepreview")
    from comfy.latent_formats import HunyuanVideo
    latent_format = HunyuanVideo

class WanVideoModelConfig:
    def __init__(self, dtype):
        self.unet_config = {}
        self.unet_extra_config = {}
        self.latent_format = latent_format
        self.latent_format.latent_channels = 16
        self.manual_cast_dtype = dtype
        self.sampling_settings = {"multiplier": 1.0}
        self.memory_usage_factor = 2.0
        self.unet_config["disable_unet_model_creation"] = True

def filter_state_dict_by_blocks(state_dict, blocks_mapping, layer_filter=[]):
    filtered_dict = {}

    if isinstance(layer_filter, str):
        layer_filters = [layer_filter] if layer_filter else []
    else:
        # Filter out empty strings
        layer_filters = [f for f in layer_filter if f] if layer_filter else []

    #print("layer_filter: ", layer_filters)

    for key in state_dict:
        if not any(filter_str in key for filter_str in layer_filters):
            if 'blocks.' in key:
                
                block_pattern = key.split('diffusion_model.')[1].split('.', 2)[0:2]
                block_key = f'{block_pattern[0]}.{block_pattern[1]}.'

                if block_key in blocks_mapping:
                    filtered_dict[key] = state_dict[key]
            else:
                filtered_dict[key] = state_dict[key]
    
    for key in filtered_dict:
        print(key)

    #from safetensors.torch import save_file
    #save_file(filtered_dict, "filtered_state_dict_2.safetensors")

    return filtered_dict

def standardize_lora_key_format(lora_sd):
    new_sd = {}
    for k, v in lora_sd.items():
        # Diffusers format
        if k.startswith('transformer.'):
            k = k.replace('transformer.', 'diffusion_model.')
        if k.startswith('pipe.dit.'): #unianimate-dit/diffsynth
            k = k.replace('pipe.dit.', 'diffusion_model.')

        # Fun LoRA format
        if k.startswith('lora_unet__'):
            # Split into main path and weight type parts
            parts = k.split('.')
            main_part = parts[0]  # e.g. lora_unet__blocks_0_cross_attn_k
            weight_type = '.'.join(parts[1:]) if len(parts) > 1 else None  # e.g. lora_down.weight
            
            # Process the main part - convert from underscore to dot format
            if 'blocks_' in main_part:
                # Extract components
                components = main_part[len('lora_unet__'):].split('_')
                
                # Start with diffusion_model
                new_key = "diffusion_model"
                
                # Add blocks.N
                if components[0] == 'blocks':
                    new_key += f".blocks.{components[1]}"
                    
                    # Handle different module types
                    idx = 2
                    if idx < len(components):
                        if components[idx] == 'self' and idx+1 < len(components) and components[idx+1] == 'attn':
                            new_key += ".self_attn"
                            idx += 2
                        elif components[idx] == 'cross' and idx+1 < len(components) and components[idx+1] == 'attn':
                            new_key += ".cross_attn"
                            idx += 2
                        elif components[idx] == 'ffn':
                            new_key += ".ffn"
                            idx += 1
                    
                    # Add the component (k, q, v, o) and handle img suffix
                    if idx < len(components):
                        component = components[idx]
                        idx += 1
                        
                        # Check for img suffix
                        if idx < len(components) and components[idx] == 'img':
                            component += '_img'
                            idx += 1
                            
                        new_key += f".{component}"
                
                # Handle weight type - this is the critical fix
                if weight_type:
                    if weight_type == 'alpha':
                        new_key += '.alpha'
                    elif weight_type == 'lora_down.weight' or weight_type == 'lora_down':
                        new_key += '.lora_A.weight'
                    elif weight_type == 'lora_up.weight' or weight_type == 'lora_up':
                        new_key += '.lora_B.weight'
                    else:
                        # Keep original weight type if not matching our patterns
                        new_key += f'.{weight_type}'
                        # Add .weight suffix if missing
                        if not new_key.endswith('.weight'):
                            new_key += '.weight'
                
                k = new_key
            else:
                # For other lora_unet__ formats (head, embeddings, etc.)
                new_key = main_part.replace('lora_unet__', 'diffusion_model.')
                
                # Fix specific component naming patterns
                new_key = new_key.replace('_self_attn', '.self_attn')
                new_key = new_key.replace('_cross_attn', '.cross_attn')
                new_key = new_key.replace('_ffn', '.ffn')
                new_key = new_key.replace('blocks_', 'blocks.')
                new_key = new_key.replace('head_head', 'head.head')
                new_key = new_key.replace('img_emb', 'img_emb')
                new_key = new_key.replace('text_embedding', 'text.embedding')
                new_key = new_key.replace('time_embedding', 'time.embedding')
                new_key = new_key.replace('time_projection', 'time.projection')
                
                # Replace remaining underscores with dots, carefully
                parts = new_key.split('.')
                final_parts = []
                for part in parts:
                    if part in ['img_emb', 'self_attn', 'cross_attn']:
                        final_parts.append(part)  # Keep these intact
                    else:
                        final_parts.append(part.replace('_', '.'))
                new_key = '.'.join(final_parts)
                
                # Handle weight type
                if weight_type:
                    if weight_type == 'alpha':
                        new_key += '.alpha'
                    elif weight_type == 'lora_down.weight' or weight_type == 'lora_down':
                        new_key += '.lora_A.weight'
                    elif weight_type == 'lora_up.weight' or weight_type == 'lora_up':
                        new_key += '.lora_B.weight'
                    else:
                        new_key += f'.{weight_type}'
                        if not new_key.endswith('.weight'):
                            new_key += '.weight'
                
                k = new_key
                
            # Handle special embedded components
            special_components = {
                'time.projection': 'time_projection',
                'img.emb': 'img_emb',
                'text.emb': 'text_emb',
                'time.emb': 'time_emb',
            }
            for old, new in special_components.items():
                if old in k:
                    k = k.replace(old, new)

        # Fix diffusion.model -> diffusion_model
        if k.startswith('diffusion.model.'):
            k = k.replace('diffusion.model.', 'diffusion_model.')
            
        # Finetrainer format
        if '.attn1.' in k:
            k = k.replace('.attn1.', '.cross_attn.')
            k = k.replace('.to_k.', '.k.')
            k = k.replace('.to_q.', '.q.')
            k = k.replace('.to_v.', '.v.')
            k = k.replace('.to_out.0.', '.o.')
        elif '.attn2.' in k:
            k = k.replace('.attn2.', '.cross_attn.')
            k = k.replace('.to_k.', '.k.')
            k = k.replace('.to_q.', '.q.')
            k = k.replace('.to_v.', '.v.')
            k = k.replace('.to_out.0.', '.o.')
            
        if "img_attn.proj" in k:
            k = k.replace("img_attn.proj", "img_attn_proj")
        if "img_attn.qkv" in k:
            k = k.replace("img_attn.qkv", "img_attn_qkv")
        if "txt_attn.proj" in k:
            k = k.replace("txt_attn.proj", "txt_attn_proj")
        if "txt_attn.qkv" in k:
            k = k.replace("txt_attn.qkv", "txt_attn_qkv")
        new_sd[k] = v
    return new_sd

class WanVideoEnhanceAVideo:
    @classmethod
    def INPUT_TYPES(s):
        return {
            "required": {
                "weight": ("FLOAT", {"default": 2.0, "min": 0, "max": 100, "step": 0.01, "tooltip": "The feta Weight of the Enhance-A-Video"}),
                "start_percent": ("FLOAT", {"default": 0.0, "min": 0.0, "max": 1.0, "step": 0.01, "tooltip": "Start percentage of the steps to apply Enhance-A-Video"}),
                "end_percent": ("FLOAT", {"default": 1.0, "min": 0.0, "max": 1.0, "step": 0.01, "tooltip": "End percentage of the steps to apply Enhance-A-Video"}),
            },
        }
    RETURN_TYPES = ("FETAARGS",)
    RETURN_NAMES = ("feta_args",)
    FUNCTION = "setargs"
    CATEGORY = "WanVideoWrapper"
    DESCRIPTION = "https://github.com/NUS-HPC-AI-Lab/Enhance-A-Video"

    def setargs(self, **kwargs):
        return (kwargs, )

class WanVideoLoraSelect:
    @classmethod
    def INPUT_TYPES(s):
        return {
            "required": {
               "lora": (folder_paths.get_filename_list("loras"),
                {"tooltip": "LORA models are expected to be in ComfyUI/models/loras with .safetensors extension"}),
                "strength": ("FLOAT", {"default": 1.0, "min": -10.0, "max": 10.0, "step": 0.0001, "tooltip": "LORA strength, set to 0.0 to unmerge the LORA"}),
            },
            "optional": {
                "prev_lora":("WANVIDLORA", {"default": None, "tooltip": "For loading multiple LoRAs"}),
                "blocks":("SELECTEDBLOCKS", ),
                "low_mem_load": ("BOOLEAN", {"default": False, "tooltip": "Load the LORA model with less VRAM usage, slower loading"}),
            }
        }

    RETURN_TYPES = ("WANVIDLORA",)
    RETURN_NAMES = ("lora", )
    FUNCTION = "getlorapath"
    CATEGORY = "WanVideoWrapper"
    DESCRIPTION = "Select a LoRA model from ComfyUI/models/loras"

    def getlorapath(self, lora, strength, blocks={}, prev_lora=None, low_mem_load=False):
        loras_list = []

        lora = {
            "path": folder_paths.get_full_path("loras", lora),
            "strength": strength,
            "name": lora.split(".")[0],
            "blocks": blocks.get("selected_blocks", {}),
            "layer_filter": blocks.get("layer_filter", ""),
            "low_mem_load": low_mem_load,
        }
        if prev_lora is not None:
            loras_list.extend(prev_lora)

        loras_list.append(lora)
        return (loras_list,)
    
class WanVideoLoraSelectMulti:
    @classmethod
    def INPUT_TYPES(s):
        lora_files = folder_paths.get_filename_list("loras")
        lora_files = ["none"] + lora_files  # Add "none" as the first option
        return {
            "required": {
               "lora_0": (lora_files, {"default": "none"}),
                "strength_0": ("FLOAT", {"default": 1.0, "min": -10.0, "max": 10.0, "step": 0.0001, "tooltip": "LORA strength, set to 0.0 to unmerge the LORA"}),
                "lora_1": (lora_files, {"default": "none"}),
                "strength_1": ("FLOAT", {"default": 1.0, "min": -10.0, "max": 10.0, "step": 0.0001, "tooltip": "LORA strength, set to 0.0 to unmerge the LORA"}),
                "lora_2": (lora_files, {"default": "none"}),
                "strength_2": ("FLOAT", {"default": 1.0, "min": -10.0, "max": 10.0, "step": 0.0001, "tooltip": "LORA strength, set to 0.0 to unmerge the LORA"}),
                "lora_3": (lora_files, {"default": "none"}),
                "strength_3": ("FLOAT", {"default": 1.0, "min": -10.0, "max": 10.0, "step": 0.0001, "tooltip": "LORA strength, set to 0.0 to unmerge the LORA"}),
                "lora_4": (lora_files, {"default": "none"}),
                "strength_4": ("FLOAT", {"default": 1.0, "min": -10.0, "max": 10.0, "step": 0.0001, "tooltip": "LORA strength, set to 0.0 to unmerge the LORA"}),
            },
            "optional": {
                "prev_lora":("WANVIDLORA", {"default": None, "tooltip": "For loading multiple LoRAs"}),
                "blocks":("SELECTEDBLOCKS", ),
                "low_mem_load": ("BOOLEAN", {"default": False, "tooltip": "Load the LORA model with less VRAM usage, slower loading"}),
            }
        }

    RETURN_TYPES = ("WANVIDLORA",)
    RETURN_NAMES = ("lora", )
    FUNCTION = "getlorapath"
    CATEGORY = "WanVideoWrapper"
    DESCRIPTION = "Select a LoRA model from ComfyUI/models/loras"

    def getlorapath(self, lora_0, strength_0, lora_1, strength_1, lora_2, strength_2, 
                lora_3, strength_3, lora_4, strength_4, blocks={}, prev_lora=None, 
                low_mem_load=False):
        loras_list = []
        
        if prev_lora is not None:
            loras_list.extend(prev_lora)
        
        # Process each LoRA
        lora_inputs = [
            (lora_0, strength_0), 
            (lora_1, strength_1), 
            (lora_2, strength_2), 
            (lora_3, strength_3), 
            (lora_4, strength_4)
        ]
        
        for lora_name, strength in lora_inputs:
            # Skip if the LoRA is empty
            if not lora_name or lora_name == "none":
                continue
                
            lora = {
                "path": folder_paths.get_full_path("loras", lora_name),
                "strength": strength,
                "name": lora_name.split(".")[0],
                "blocks": blocks.get("selected_blocks", {}),
                "layer_filter": blocks.get("layer_filter", ""),
                "low_mem_load": low_mem_load,
            }
            
            loras_list.append(lora)
        
        return (loras_list,)
    
class WanVideoVACEModelSelect:
    @classmethod
    def INPUT_TYPES(s):
        return {
            "required": {
                "vace_model": (folder_paths.get_filename_list("diffusion_models"), {"tooltip": "These models are loaded from the 'ComfyUI/models/diffusion_models' VACE model to use when not using model that has it included"}),
            },
        }

    RETURN_TYPES = ("VACEPATH",)
    RETURN_NAMES = ("vace_model", )
    FUNCTION = "getvacepath"
    CATEGORY = "WanVideoWrapper"
    DESCRIPTION = "VACE model to use when not using model that has it included, loaded from 'ComfyUI/models/diffusion_models'"

    def getvacepath(self, vace_model):
        vace_model = {
            "path": folder_paths.get_full_path("diffusion_models", vace_model),
        }
        return (vace_model,)

class WanVideoLoraBlockEdit:
    def __init__(self):
        self.loaded_lora = None

    @classmethod
    def INPUT_TYPES(s):
        arg_dict = {}
        argument = ("BOOLEAN", {"default": True})

        for i in range(40):
            arg_dict["blocks.{}.".format(i)] = argument

        return {"required": arg_dict, "optional": {"layer_filter": ("STRING", {"default": "", "multiline": True})}}

    RETURN_TYPES = ("SELECTEDBLOCKS", )
    RETURN_NAMES = ("blocks", )
    OUTPUT_TOOLTIPS = ("The modified lora model",)
    FUNCTION = "select"

    CATEGORY = "WanVideoWrapper"

    def select(self, layer_filter=[], **kwargs):
        selected_blocks = {k: v for k, v in kwargs.items() if v is True and isinstance(v, bool)}
        print("Selected blocks LoRA: ", selected_blocks)
        selected = {
            "selected_blocks": selected_blocks,
            "layer_filter": [x.strip() for x in layer_filter.split(",")]
        }
        return (selected,)

#region Model loading
class WanVideoModelLoader:
    @classmethod
    def INPUT_TYPES(s):
        return {
            "required": {
                "model": (folder_paths.get_filename_list("diffusion_models"), {"tooltip": "These models are loaded from the 'ComfyUI/models/diffusion_models' -folder",}),

            "base_precision": (["fp32", "bf16", "fp16", "fp16_fast"], {"default": "bf16"}),
            "quantization": (['disabled', 'fp8_e4m3fn', 'fp8_e4m3fn_fast', 'fp8_e5m2', 'fp8_e4m3fn_fast_no_ffn'], {"default": 'disabled', "tooltip": "optional quantization method"}),
            "load_device": (["main_device", "offload_device"], {"default": "main_device", "tooltip": "Initial device to load the model to, NOT recommended with the larger models unless you have 48GB+ VRAM"}),
            },
            "optional": {
                "attention_mode": ([
                    "sdpa",
                    "flash_attn_2",
                    "flash_attn_3",
                    "sageattn",
                    "flex_attention",
                    #"spargeattn", needs tuning
                    #"spargeattn_tune",
                    ], {"default": "sdpa"}),
                "compile_args": ("WANCOMPILEARGS", ),
                "block_swap_args": ("BLOCKSWAPARGS", ),
                "lora": ("WANVIDLORA", {"default": None}),
                "vram_management_args": ("VRAM_MANAGEMENTARGS", {"default": None, "tooltip": "Alternative offloading method from DiffSynth-Studio, more aggressive in reducing memory use than block swapping, but can be slower"}),
                "vace_model": ("VACEPATH", {"default": None, "tooltip": "VACE model to use when not using model that has it included"}),
                "fantasytalking_model": ("FANTASYTALKINGMODEL", {"default": None, "tooltip": "FantasyTalking model https://github.com/Fantasy-AMAP"}),
                "multitalk_model": ("MULTITALKMODEL", {"default": None, "tooltip": "Multitalk model"}),
            }
        }

    RETURN_TYPES = ("WANVIDEOMODEL",)
    RETURN_NAMES = ("model", )
    FUNCTION = "loadmodel"
    CATEGORY = "WanVideoWrapper"

    def loadmodel(self, model, base_precision, load_device,  quantization,
                  compile_args=None, attention_mode="sdpa", block_swap_args=None, lora=None, vram_management_args=None, vace_model=None, fantasytalking_model=None, multitalk_model=None):
        assert not (vram_management_args is not None and block_swap_args is not None), "Can't use both block_swap_args and vram_management_args at the same time"
        lora_low_mem_load = False
        if lora is not None:
            for l in lora:
                lora_low_mem_load = l.get("low_mem_load") if lora is not None else False

        transformer = None
        mm.unload_all_models()
        mm.cleanup_models()
        mm.soft_empty_cache()
        manual_offloading = True
        if "sage" in attention_mode:
            try:
                from sageattention import sageattn
            except Exception as e:
                raise ValueError(f"Can't import SageAttention: {str(e)}")

        device = mm.get_torch_device()
        offload_device = mm.unet_offload_device()

                
        manual_offloading = True
        transformer_load_device = device if load_device == "main_device" else offload_device
        
        base_dtype = {"fp8_e4m3fn": torch.float8_e4m3fn, "fp8_e4m3fn_fast": torch.float8_e4m3fn, "bf16": torch.bfloat16, "fp16": torch.float16, "fp16_fast": torch.float16, "fp32": torch.float32}[base_precision]
        
        if base_precision == "fp16_fast":
            if hasattr(torch.backends.cuda.matmul, "allow_fp16_accumulation"):
                torch.backends.cuda.matmul.allow_fp16_accumulation = True
            else:
                raise ValueError("torch.backends.cuda.matmul.allow_fp16_accumulation is not available in this version of torch, requires torch 2.7.0.dev2025 02 26 nightly minimum currently")
        else:
            try:
                if hasattr(torch.backends.cuda.matmul, "allow_fp16_accumulation"):
                    torch.backends.cuda.matmul.allow_fp16_accumulation = False
            except:
                pass

        model_path = folder_paths.get_full_path_or_raise("diffusion_models", model)
      
        sd = load_torch_file(model_path, device=transformer_load_device, safe_load=True)

        
        if "vace_blocks.0.after_proj.weight" in sd and not "patch_embedding.weight" in sd:
            raise ValueError("You are attempting to load a VACE module as a WanVideo model, instead you should use the vace_model input and matching T2V base model")

        if vace_model is not None:
            vace_sd = load_torch_file(vace_model["path"], device=transformer_load_device, safe_load=True)
            sd.update(vace_sd)

        first_key = next(iter(sd))
        if first_key.startswith("model.diffusion_model."):
            new_sd = {}
            for key, value in sd.items():
                new_key = key.replace("model.diffusion_model.", "", 1)
                new_sd[new_key] = value
            sd = new_sd
        elif first_key.startswith("model."):
            new_sd = {}
            for key, value in sd.items():
                new_key = key.replace("model.", "", 1)
                new_sd[new_key] = value
            sd = new_sd
        if not "patch_embedding.weight" in sd:
            raise ValueError("Invalid WanVideo model selected")
        dim = sd["patch_embedding.weight"].shape[0]
        in_channels = sd["patch_embedding.weight"].shape[1]
        log.info(f"Detected model in_channels: {in_channels}")
        ffn_dim = sd["blocks.0.ffn.0.bias"].shape[0]

        if not "text_embedding.0.weight" in sd:
            model_type = "no_cross_attn" #minimaxremover
        elif "model_type.Wan2_1-FLF2V-14B-720P" in sd or "img_emb.emb_pos" in sd or "flf2v" in model.lower():
            model_type = "fl2v"
        elif in_channels in [36, 48]:
            model_type = "i2v"
        elif in_channels == 16:
            model_type = "t2v"
        elif "control_adapter.conv.weight" in sd:
            model_type = "t2v"

        num_heads = 40 if dim == 5120 else 12
        num_layers = 40 if dim == 5120 else 30

        vace_layers, vace_in_dim = None, None
        if "vace_blocks.0.after_proj.weight" in sd:
            if in_channels != 16:
                raise ValueError("VACE only works properly with T2V models.")
            model_type = "t2v"
            if dim == 5120:
                vace_layers = [0, 5, 10, 15, 20, 25, 30, 35]
            else:
                vace_layers = [0, 2, 4, 6, 8, 10, 12, 14, 16, 18, 20, 22, 24, 26, 28]
            vace_in_dim = 96

        log.info(f"Model type: {model_type}, num_heads: {num_heads}, num_layers: {num_layers}")

        teacache_coefficients_map = {
            "1_3B": {
                "e": [2.39676752e+03, -1.31110545e+03, 2.01331979e+02, -8.29855975e+00, 1.37887774e-01],
                "e0": [-5.21862437e+04, 9.23041404e+03, -5.28275948e+02, 1.36987616e+01, -4.99875664e-02],
            },
            "14B": {
                "e": [-5784.54975374, 5449.50911966, -1811.16591783, 256.27178429, -13.02252404],
                "e0": [-3.03318725e+05, 4.90537029e+04, -2.65530556e+03, 5.87365115e+01, -3.15583525e-01],
            },
            "i2v_480": {
                "e": [-3.02331670e+02, 2.23948934e+02, -5.25463970e+01, 5.87348440e+00, -2.01973289e-01],
                "e0": [2.57151496e+05, -3.54229917e+04, 1.40286849e+03, -1.35890334e+01, 1.32517977e-01],
            },
            "i2v_720":{
                "e": [-114.36346466, 65.26524496, -18.82220707, 4.91518089, -0.23412683],
                "e0": [8.10705460e+03, 2.13393892e+03, -3.72934672e+02, 1.66203073e+01, -4.17769401e-02],
            },
        }

        magcache_ratios_map = {
            "1_3B": np.array([1.0]*2+[1.0124, 1.02213, 1.00166, 1.0041, 0.99791, 1.00061, 0.99682, 0.99762, 0.99634, 0.99685, 0.99567, 0.99586, 0.99416, 0.99422, 0.99578, 0.99575, 0.9957, 0.99563, 0.99511, 0.99506, 0.99535, 0.99531, 0.99552, 0.99549, 0.99541, 0.99539, 0.9954, 0.99536, 0.99489, 0.99485, 0.99518, 0.99514, 0.99484, 0.99478, 0.99481, 0.99479, 0.99415, 0.99413, 0.99419, 0.99416, 0.99396, 0.99393, 0.99388, 0.99386, 0.99349, 0.99349, 0.99309, 0.99304, 0.9927, 0.9927, 0.99228, 0.99226, 0.99171, 0.9917, 0.99137, 0.99135, 0.99068, 0.99063, 0.99005, 0.99003, 0.98944, 0.98942, 0.98849, 0.98849, 0.98758, 0.98757, 0.98644, 0.98643, 0.98504, 0.98503, 0.9836, 0.98359, 0.98202, 0.98201, 0.97977, 0.97978, 0.97717, 0.97718, 0.9741, 0.97411, 0.97003, 0.97002, 0.96538, 0.96541, 0.9593, 0.95933, 0.95086, 0.95089, 0.94013, 0.94019, 0.92402, 0.92414, 0.90241, 0.9026, 0.86821, 0.86868, 0.81838, 0.81939]),
            "14B": np.array([1.0]*2+[1.02504, 1.03017, 1.00025, 1.00251, 0.9985, 0.99962, 0.99779, 0.99771, 0.9966, 0.99658, 0.99482, 0.99476, 0.99467, 0.99451, 0.99664, 0.99656, 0.99434, 0.99431, 0.99533, 0.99545, 0.99468, 0.99465, 0.99438, 0.99434, 0.99516, 0.99517, 0.99384, 0.9938, 0.99404, 0.99401, 0.99517, 0.99516, 0.99409, 0.99408, 0.99428, 0.99426, 0.99347, 0.99343, 0.99418, 0.99416, 0.99271, 0.99269, 0.99313, 0.99311, 0.99215, 0.99215, 0.99218, 0.99215, 0.99216, 0.99217, 0.99163, 0.99161, 0.99138, 0.99135, 0.98982, 0.9898, 0.98996, 0.98995, 0.9887, 0.98866, 0.98772, 0.9877, 0.98767, 0.98765, 0.98573, 0.9857, 0.98501, 0.98498, 0.9838, 0.98376, 0.98177, 0.98173, 0.98037, 0.98035, 0.97678, 0.97677, 0.97546, 0.97543, 0.97184, 0.97183, 0.96711, 0.96708, 0.96349, 0.96345, 0.95629, 0.95625, 0.94926, 0.94929, 0.93964, 0.93961, 0.92511, 0.92504, 0.90693, 0.90678, 0.8796, 0.87945, 0.86111, 0.86189]),
            "i2v_480": np.array([1.0]*2+[0.98783, 0.98993, 0.97559, 0.97593, 0.98311, 0.98319, 0.98202, 0.98225, 0.9888, 0.98878, 0.98762, 0.98759, 0.98957, 0.98971, 0.99052, 0.99043, 0.99383, 0.99384, 0.98857, 0.9886, 0.99065, 0.99068, 0.98845, 0.98847, 0.99057, 0.99057, 0.98957, 0.98961, 0.98601, 0.9861, 0.98823, 0.98823, 0.98756, 0.98759, 0.98808, 0.98814, 0.98721, 0.98724, 0.98571, 0.98572, 0.98543, 0.98544, 0.98157, 0.98165, 0.98411, 0.98413, 0.97952, 0.97953, 0.98149, 0.9815, 0.9774, 0.97742, 0.97825, 0.97826, 0.97355, 0.97361, 0.97085, 0.97087, 0.97056, 0.97055, 0.96588, 0.96587, 0.96113, 0.96124, 0.9567, 0.95681, 0.94961, 0.94969, 0.93973, 0.93988, 0.93217, 0.93224, 0.91878, 0.91896, 0.90955, 0.90954, 0.92617, 0.92616]),
            "i2v_720": np.array([1.0]*2+[0.99428, 0.99498, 0.98588, 0.98621, 0.98273, 0.98281, 0.99018, 0.99023, 0.98911, 0.98917, 0.98646, 0.98652, 0.99454, 0.99456, 0.9891, 0.98909, 0.99124, 0.99127, 0.99102, 0.99103, 0.99215, 0.99212, 0.99515, 0.99515, 0.99576, 0.99572, 0.99068, 0.99072, 0.99097, 0.99097, 0.99166, 0.99169, 0.99041, 0.99042, 0.99201, 0.99198, 0.99101, 0.99101, 0.98599, 0.98603, 0.98845, 0.98844, 0.98848, 0.98851, 0.98862, 0.98857, 0.98718, 0.98719, 0.98497, 0.98497, 0.98264, 0.98263, 0.98389, 0.98393, 0.97938, 0.9794, 0.97535, 0.97536, 0.97498, 0.97499, 0.973, 0.97301, 0.96827, 0.96828, 0.96261, 0.96263, 0.95335, 0.9534, 0.94649, 0.94655, 0.93397, 0.93414, 0.91636, 0.9165, 0.89088, 0.89109, 0.8679, 0.86768]),
        }

        model_variant = "14B" #default to this
        if model_type == "i2v" or model_type == "fl2v":
            if "480" in model or "fun" in model.lower() or "a2" in model.lower() or "540" in model: #just a guess for the Fun model for now...
                model_variant = "i2v_480"
            elif "720" in model:
                model_variant = "i2v_720"
        elif model_type == "t2v":
            model_variant = "14B"
            
        if dim == 1536:
            model_variant = "1_3B"
        log.info(f"Model variant detected: {model_variant}")
        
        TRANSFORMER_CONFIG= {
            "dim": dim,
            "ffn_dim": ffn_dim,
            "eps": 1e-06,
            "freq_dim": 256,
            "in_dim": in_channels,
            "model_type": model_type,
            "out_dim": 16,
            "text_len": 512,
            "num_heads": num_heads,
            "num_layers": num_layers,
            "attention_mode": attention_mode,
            "main_device": device,
            "offload_device": offload_device,
            "teacache_coefficients": teacache_coefficients_map[model_variant],
            "magcache_ratios": magcache_ratios_map[model_variant],
            "vace_layers": vace_layers,
            "vace_in_dim": vace_in_dim,
            "inject_sample_info": True if "fps_embedding.weight" in sd else False,
            "add_ref_conv": True if "ref_conv.weight" in sd else False,
            "in_dim_ref_conv": sd["ref_conv.weight"].shape[1] if "ref_conv.weight" in sd else None,
            "add_control_adapter": True if "control_adapter.conv.weight" in sd else False,
        }

        with init_empty_weights():
            transformer = WanModel(**TRANSFORMER_CONFIG)
        transformer.eval()

        #ReCamMaster
        if "blocks.0.cam_encoder.weight" in sd:
            log.info("ReCamMaster model detected, patching model...")
            import torch.nn as nn
            for block in transformer.blocks:
                block.cam_encoder = nn.Linear(12, dim)
                block.projector = nn.Linear(dim, dim)
                block.cam_encoder.weight.data.zero_()
                block.cam_encoder.bias.data.zero_()
                block.projector.weight = nn.Parameter(torch.eye(dim))
                block.projector.bias = nn.Parameter(torch.zeros(dim))

        # FantasyTalking https://github.com/Fantasy-AMAP
        if fantasytalking_model is not None:
            log.info("FantasyTalking model detected, patching model...")
            context_dim = fantasytalking_model["sd"]["proj_model.proj.weight"].shape[0]
            import torch.nn as nn
            for block in transformer.blocks:
                block.cross_attn.k_proj = nn.Linear(context_dim, dim, bias=False)
                block.cross_attn.v_proj = nn.Linear(context_dim, dim, bias=False)
            sd.update(fantasytalking_model["sd"])
        if multitalk_model is not None:
            # init audio module
            from .multitalk.multitalk import SingleStreamMultiAttention
            from .wanvideo.modules.model import WanRMSNorm, WanLayerNorm
            norm_input_visual = True #dunno what this is
               
            for block in transformer.blocks:
                block.audio_cross_attn = SingleStreamMultiAttention(
                        dim=dim,
                        encoder_hidden_states_dim=768,
                        num_heads=num_heads,
                        qk_norm=False,
                        qkv_bias=True,
                        eps=transformer.eps,
                        norm_layer=WanRMSNorm,
                        class_range=24,
                        class_interval=4,
                        attention_mode=attention_mode,
                    )
                block.norm_x = WanLayerNorm(dim, transformer.eps, elementwise_affine=True) if norm_input_visual else nn.Identity()
            log.info("MultiTalk model detected, patching model...")
            
            sd.update(multitalk_model["sd"])

        
        # Additional cond latents
        if "add_conv_in.weight" in sd:
            def zero_module(module):
                for p in module.parameters():
                    torch.nn.init.zeros_(p)
                return module
            inner_dim = sd["add_conv_in.weight"].shape[0]
            add_cond_in_dim = sd["add_conv_in.weight"].shape[1]
            attn_cond_in_dim = sd["attn_conv_in.weight"].shape[1]
            transformer.add_conv_in = torch.nn.Conv3d(add_cond_in_dim, inner_dim, kernel_size=transformer.patch_size, stride=transformer.patch_size)
            transformer.add_proj = zero_module(torch.nn.Linear(inner_dim, inner_dim))
            transformer.attn_conv_in = torch.nn.Conv3d(attn_cond_in_dim, inner_dim, kernel_size=transformer.patch_size, stride=transformer.patch_size)
        
        comfy_model = WanVideoModel(
            WanVideoModelConfig(base_dtype),
            model_type=comfy.model_base.ModelType.FLOW,
            device=device,
        )
        
        if quantization == "disabled":
            for k, v in sd.items():
                if isinstance(v, torch.Tensor):
                    if v.dtype == torch.float8_e4m3fn:
                        quantization = "fp8_e4m3fn"
                        break
                    elif v.dtype == torch.float8_e5m2:
                        quantization = "fp8_e5m2"
                        break

        if "fp8_e4m3fn" in quantization:
            dtype = torch.float8_e4m3fn
        elif quantization == "fp8_e5m2":
            dtype = torch.float8_e5m2
        else:
            dtype = base_dtype
        params_to_keep = {"norm", "head", "bias", "time_in", "vector_in", "patch_embedding", "time_", "img_emb", "modulation", "text_embedding", "adapter", "add"}
        #if lora is not None:
        #    transformer_load_device = device
        if not lora_low_mem_load:
            log.info("Using accelerate to load and assign model weights to device...")
            param_count = sum(1 for _ in transformer.named_parameters())
            for name, param in tqdm(transformer.named_parameters(), 
                    desc=f"Loading transformer parameters to {transformer_load_device}", 
                    total=param_count,
                    leave=True):
                dtype_to_use = base_dtype if any(keyword in name for keyword in params_to_keep) else dtype
                if "patch_embedding" in name:
                    dtype_to_use = torch.float32
                set_module_tensor_to_device(transformer, name, device=transformer_load_device, dtype=dtype_to_use, value=sd[name])
        comfy_model.diffusion_model = transformer
        comfy_model.load_device = transformer_load_device
        
        patcher = comfy.model_patcher.ModelPatcher(comfy_model, device, offload_device)
        patcher.model.is_patched = False

        control_lora = False
        
        if lora is not None:
            for l in lora:
                log.info(f"Loading LoRA: {l['name']} with strength: {l['strength']}")
                lora_path = l["path"]
                lora_strength = l["strength"]
                lora_sd = load_torch_file(lora_path, safe_load=True)
                if "dwpose_embedding.0.weight" in lora_sd: #unianimate
                    from .unianimate.nodes import update_transformer
                    log.info("Unianimate LoRA detected, patching model...")
                    transformer = update_transformer(transformer, lora_sd)

                lora_sd = standardize_lora_key_format(lora_sd)
                if l["blocks"]:
                    lora_sd = filter_state_dict_by_blocks(lora_sd, l["blocks"], l.get("layer_filter", []))

                #spacepxl's control LoRA patch
                # for key in lora_sd.keys():
                #     print(key)
                
                if "diffusion_model.patch_embedding.lora_A.weight" in lora_sd:
                    log.info("Control-LoRA detected, patching model...")
                    control_lora = True

                    in_cls = transformer.patch_embedding.__class__ # nn.Conv3d
                    old_in_dim = transformer.in_dim # 16
                    new_in_dim = lora_sd["diffusion_model.patch_embedding.lora_A.weight"].shape[1]
                    assert new_in_dim == 32
                    
                    new_in = in_cls(
                        new_in_dim,
                        transformer.patch_embedding.out_channels,
                        transformer.patch_embedding.kernel_size,
                        transformer.patch_embedding.stride,
                        transformer.patch_embedding.padding,
                    ).to(device=device, dtype=torch.float32)
                    
                    new_in.weight.zero_()
                    new_in.bias.zero_()
                    
                    new_in.weight[:, :old_in_dim].copy_(transformer.patch_embedding.weight)
                    new_in.bias.copy_(transformer.patch_embedding.bias)
                    
                    transformer.patch_embedding = new_in
                    transformer.expanded_patch_embedding = new_in
                    transformer.register_to_config(in_dim=new_in_dim)

                patcher, _ = load_lora_for_models(patcher, None, lora_sd, lora_strength, 0)
                
                del lora_sd
            
            patcher = apply_lora(patcher, device, transformer_load_device, params_to_keep=params_to_keep, dtype=dtype, base_dtype=base_dtype, state_dict=sd, low_mem_load=lora_low_mem_load)
            #patcher.load(device, full_load=True)
            patcher.model.is_patched = True

        
        
        if "fast" in quantization:
            from .fp8_optimization import convert_fp8_linear
            if quantization == "fp8_e4m3fn_fast_no_ffn":
                params_to_keep.update({"ffn"})
            print(params_to_keep)
            convert_fp8_linear(patcher.model.diffusion_model, base_dtype, params_to_keep=params_to_keep)

        del sd

        if multitalk_model is not None:
            transformer.audio_proj = multitalk_model["proj_model"]

        if vram_management_args is not None:
            from .diffsynth.vram_management import enable_vram_management, AutoWrappedModule, AutoWrappedLinear
            from .wanvideo.modules.model import WanLayerNorm, WanRMSNorm

            total_params_in_model = sum(p.numel() for p in patcher.model.diffusion_model.parameters())
            log.info(f"Total number of parameters in the loaded model: {total_params_in_model}")

            offload_percent = vram_management_args["offload_percent"]
            offload_params = int(total_params_in_model * offload_percent)
            params_to_keep = total_params_in_model - offload_params
            log.info(f"Selected params to offload: {offload_params}")
        
            enable_vram_management(
                patcher.model.diffusion_model,
                module_map = {
                    torch.nn.Linear: AutoWrappedLinear,
                    torch.nn.Conv3d: AutoWrappedModule,
                    torch.nn.LayerNorm: AutoWrappedModule,
                    WanLayerNorm: AutoWrappedModule,
                    WanRMSNorm: AutoWrappedModule,
                },
                module_config = dict(
                    offload_dtype=dtype,
                    offload_device=offload_device,
                    onload_dtype=dtype,
                    onload_device=device,
                    computation_dtype=base_dtype,
                    computation_device=device,
                ),
                max_num_param=params_to_keep,
                overflow_module_config = dict(
                    offload_dtype=dtype,
                    offload_device=offload_device,
                    onload_dtype=dtype,
                    onload_device=offload_device,
                    computation_dtype=base_dtype,
                    computation_device=device,
                ),
                compile_args = compile_args,
            )

        #compile
        if compile_args is not None and vram_management_args is None:
            torch._dynamo.config.cache_size_limit = compile_args["dynamo_cache_size_limit"]
            try:
                if hasattr(torch, '_dynamo') and hasattr(torch._dynamo, 'config'):
                    torch._dynamo.config.recompile_limit = compile_args["dynamo_recompile_limit"]
            except Exception as e:
                log.warning(f"Could not set recompile_limit: {e}")
            if compile_args["compile_transformer_blocks_only"]:
                for i, block in enumerate(patcher.model.diffusion_model.blocks):
                    patcher.model.diffusion_model.blocks[i] = torch.compile(block, fullgraph=compile_args["fullgraph"], dynamic=compile_args["dynamic"], backend=compile_args["backend"], mode=compile_args["mode"])
                if vace_layers is not None:
                    for i, block in enumerate(patcher.model.diffusion_model.vace_blocks):
                        patcher.model.diffusion_model.vace_blocks[i] = torch.compile(block, fullgraph=compile_args["fullgraph"], dynamic=compile_args["dynamic"], backend=compile_args["backend"], mode=compile_args["mode"])
            else:
                patcher.model.diffusion_model = torch.compile(patcher.model.diffusion_model, fullgraph=compile_args["fullgraph"], dynamic=compile_args["dynamic"], backend=compile_args["backend"], mode=compile_args["mode"])        
        
        if load_device == "offload_device" and patcher.model.diffusion_model.device != offload_device:
            log.info(f"Moving diffusion model from {patcher.model.diffusion_model.device} to {offload_device}")
            patcher.model.diffusion_model.to(offload_device)
            gc.collect()
            mm.soft_empty_cache()

        patcher.model["dtype"] = base_dtype
        patcher.model["base_path"] = model_path
        patcher.model["model_name"] = model
        patcher.model["manual_offloading"] = manual_offloading
        patcher.model["quantization"] = quantization
        patcher.model["auto_cpu_offload"] = True if vram_management_args is not None else False
        patcher.model["control_lora"] = control_lora

        if 'transformer_options' not in patcher.model_options:
            patcher.model_options['transformer_options'] = {}
        patcher.model_options["transformer_options"]["block_swap_args"] = block_swap_args   

        for model in mm.current_loaded_models:
            if model._model() == patcher:
                mm.current_loaded_models.remove(model)            

        return (patcher,)

class WanVideoSetBlockSwap:
    @classmethod
    def INPUT_TYPES(s):
        return {
            "required": {
                "model": ("WANVIDEOMODEL", ),
                "block_swap_args": ("BLOCKSWAPARGS", ),
               }
        }

    RETURN_TYPES = ("WANVIDEOMODEL",)
    RETURN_NAMES = ("model", )
    FUNCTION = "loadmodel"
    CATEGORY = "WanVideoWrapper"

    def loadmodel(self, model, block_swap_args):

        patcher = model.clone()
        if 'transformer_options' not in patcher.model_options:
            patcher.model_options['transformer_options'] = {}
        patcher.model_options["transformer_options"]["block_swap_args"] = block_swap_args     

        return (patcher,)

#region load VAE

class WanVideoVAELoader:
    @classmethod
    def INPUT_TYPES(s):
        return {
            "required": {
                "model_name": (folder_paths.get_filename_list("vae"), {"tooltip": "These models are loaded from 'ComfyUI/models/vae'"}),
            },
            "optional": {
                "precision": (["fp16", "fp32", "bf16"],
                    {"default": "bf16"}
                ),
            }
        }

    RETURN_TYPES = ("WANVAE",)
    RETURN_NAMES = ("vae", )
    FUNCTION = "loadmodel"
    CATEGORY = "WanVideoWrapper"
    DESCRIPTION = "Loads Wan VAE model from 'ComfyUI/models/vae'"

    def loadmodel(self, model_name, precision):
        from .wanvideo.wan_video_vae import WanVideoVAE

        device = mm.get_torch_device()
        offload_device = mm.unet_offload_device()

        dtype = {"bf16": torch.bfloat16, "fp16": torch.float16, "fp32": torch.float32}[precision]
        #with open(os.path.join(script_directory, 'configs', 'hy_vae_config.json')) as f:
        #    vae_config = json.load(f)
        model_path = folder_paths.get_full_path("vae", model_name)
        vae_sd = load_torch_file(model_path, safe_load=True)

        has_model_prefix = any(k.startswith("model.") for k in vae_sd.keys())
        if not has_model_prefix:
            vae_sd = {f"model.{k}": v for k, v in vae_sd.items()}
        
        vae = WanVideoVAE(dtype=dtype)
        vae.load_state_dict(vae_sd)
        vae.eval()
        vae.to(device = offload_device, dtype = dtype)
            

        return (vae,)

class WanVideoTinyVAELoader:
    @classmethod
    def INPUT_TYPES(s):
        return {
            "required": {
                "model_name": (folder_paths.get_filename_list("vae_approx"), {"tooltip": "These models are loaded from 'ComfyUI/models/vae_approx'"}),
            },
            "optional": {
                "precision": (["fp16", "fp32", "bf16"], {"default": "fp16"}), 
                "parallel": ("BOOLEAN", {"default": False, "tooltip": "uses more memory but is faster"}),
            }
        }

    RETURN_TYPES = ("WANVAE",)
    RETURN_NAMES = ("vae", )
    FUNCTION = "loadmodel"
    CATEGORY = "WanVideoWrapper"
    DESCRIPTION = "Loads Wan VAE model from 'ComfyUI/models/vae'"

    def loadmodel(self, model_name, precision, parallel=False):
        from .taehv import TAEHV

        device = mm.get_torch_device()
        offload_device = mm.unet_offload_device()

        dtype = {"bf16": torch.bfloat16, "fp16": torch.float16, "fp32": torch.float32}[precision]
        model_path = folder_paths.get_full_path("vae_approx", model_name)
        vae_sd = load_torch_file(model_path, safe_load=True)
        
        vae = TAEHV(vae_sd, parallel=parallel)
       
        vae.to(device = offload_device, dtype = dtype)

        return (vae,)



class WanVideoTorchCompileSettings:
    @classmethod
    def INPUT_TYPES(s):
        return {
            "required": {
                "backend": (["inductor","cudagraphs"], {"default": "inductor"}),
                "fullgraph": ("BOOLEAN", {"default": False, "tooltip": "Enable full graph mode"}),
                "mode": (["default", "max-autotune", "max-autotune-no-cudagraphs", "reduce-overhead"], {"default": "default"}),
                "dynamic": ("BOOLEAN", {"default": False, "tooltip": "Enable dynamic mode"}),
                "dynamo_cache_size_limit": ("INT", {"default": 64, "min": 0, "max": 1024, "step": 1, "tooltip": "torch._dynamo.config.cache_size_limit"}),
                "compile_transformer_blocks_only": ("BOOLEAN", {"default": True, "tooltip": "Compile only the transformer blocks, usually enough and can make compilation faster and less error prone"}),
            },
            "optional": {
                "dynamo_recompile_limit": ("INT", {"default": 128, "min": 0, "max": 1024, "step": 1, "tooltip": "torch._dynamo.config.recompile_limit"}),
            },
        }
    RETURN_TYPES = ("WANCOMPILEARGS",)
    RETURN_NAMES = ("torch_compile_args",)
    FUNCTION = "set_args"
    CATEGORY = "WanVideoWrapper"
    DESCRIPTION = "torch.compile settings, when connected to the model loader, torch.compile of the selected layers is attempted. Requires Triton and torch 2.5.0 is recommended"

    def set_args(self, backend, fullgraph, mode, dynamic, dynamo_cache_size_limit, compile_transformer_blocks_only, dynamo_recompile_limit=128):

        compile_args = {
            "backend": backend,
            "fullgraph": fullgraph,
            "mode": mode,
            "dynamic": dynamic,
            "dynamo_cache_size_limit": dynamo_cache_size_limit,
            "dynamo_recompile_limit": dynamo_recompile_limit,
            "compile_transformer_blocks_only": compile_transformer_blocks_only,
        }

        return (compile_args, )

#region TextEncode

class LoadWanVideoT5TextEncoder:
    @classmethod
    def INPUT_TYPES(s):
        return {
            "required": {
                "model_name": (folder_paths.get_filename_list("text_encoders"), {"tooltip": "These models are loaded from 'ComfyUI/models/text_encoders'"}),
                "precision": (["fp32", "bf16"],
                    {"default": "bf16"}
                ),
            },
            "optional": {
                "load_device": (["main_device", "offload_device"], {"default": "offload_device"}),
                "quantization": (['disabled', 'fp8_e4m3fn'], {"default": 'disabled', "tooltip": "optional quantization method"}),
            }
        }

    RETURN_TYPES = ("WANTEXTENCODER",)
    RETURN_NAMES = ("wan_t5_model", )
    FUNCTION = "loadmodel"
    CATEGORY = "WanVideoWrapper"
    DESCRIPTION = "Loads Wan text_encoder model from 'ComfyUI/models/LLM'"

    def loadmodel(self, model_name, precision, load_device="offload_device", quantization="disabled"):
       
        device = mm.get_torch_device()
        offload_device = mm.unet_offload_device()

        text_encoder_load_device = device if load_device == "main_device" else offload_device

        tokenizer_path = os.path.join(script_directory, "configs", "T5_tokenizer")

        dtype = {"bf16": torch.bfloat16, "fp16": torch.float16, "fp32": torch.float32}[precision]

        model_path = folder_paths.get_full_path("text_encoders", model_name)
        sd = load_torch_file(model_path, safe_load=True)
        
        if "token_embedding.weight" not in sd and "shared.weight" not in sd:
            raise ValueError("Invalid T5 text encoder model, this node expects the 'umt5-xxl' model")
        if "scaled_fp8" in sd:
            raise ValueError("Invalid T5 text encoder model, fp8 scaled is not supported by this node")

        # Convert state dict keys from T5 format to the expected format
        if "shared.weight" in sd:
            log.info("Converting T5 text encoder model to the expected format...")
            converted_sd = {}
            
            for key, value in sd.items():
                # Handle encoder block patterns
                if key.startswith('encoder.block.'):
                    parts = key.split('.')
                    block_num = parts[2]
                    
                    # Self-attention components
                    if 'layer.0.SelfAttention' in key:
                        if key.endswith('.k.weight'):
                            new_key = f"blocks.{block_num}.attn.k.weight"
                        elif key.endswith('.o.weight'):
                            new_key = f"blocks.{block_num}.attn.o.weight"
                        elif key.endswith('.q.weight'):
                            new_key = f"blocks.{block_num}.attn.q.weight"
                        elif key.endswith('.v.weight'):
                            new_key = f"blocks.{block_num}.attn.v.weight"
                        elif 'relative_attention_bias' in key:
                            new_key = f"blocks.{block_num}.pos_embedding.embedding.weight"
                        else:
                            new_key = key
                    
                    # Layer norms
                    elif 'layer.0.layer_norm' in key:
                        new_key = f"blocks.{block_num}.norm1.weight"
                    elif 'layer.1.layer_norm' in key:
                        new_key = f"blocks.{block_num}.norm2.weight"
                    
                    # Feed-forward components
                    elif 'layer.1.DenseReluDense' in key:
                        if 'wi_0' in key:
                            new_key = f"blocks.{block_num}.ffn.gate.0.weight"
                        elif 'wi_1' in key:
                            new_key = f"blocks.{block_num}.ffn.fc1.weight"
                        elif 'wo' in key:
                            new_key = f"blocks.{block_num}.ffn.fc2.weight"
                        else:
                            new_key = key
                    else:
                        new_key = key
                elif key == "shared.weight":
                    new_key = "token_embedding.weight"
                elif key == "encoder.final_layer_norm.weight":
                    new_key = "norm.weight"
                else:
                    new_key = key
                converted_sd[new_key] = value
            sd = converted_sd

        T5_text_encoder = T5EncoderModel(
            text_len=512,
            dtype=dtype,
            device=text_encoder_load_device,
            state_dict=sd,
            tokenizer_path=tokenizer_path,
            quantization=quantization
        )
        text_encoder = {
            "model": T5_text_encoder,
            "dtype": dtype,
        }
        
        return (text_encoder,)
    
class LoadWanVideoClipTextEncoder:
    @classmethod
    def INPUT_TYPES(s):
        return {
            "required": {
                "model_name": (folder_paths.get_filename_list("clip_vision") + folder_paths.get_filename_list("text_encoders"), {"tooltip": "These models are loaded from 'ComfyUI/models/clip_vision'"}),
                 "precision": (["fp16", "fp32", "bf16"],
                    {"default": "fp16"}
                ),
            },
            "optional": {
                "load_device": (["main_device", "offload_device"], {"default": "offload_device"}),
            }
        }

    RETURN_TYPES = ("CLIP_VISION",) 
    RETURN_NAMES = ("wan_clip_vision", )
    FUNCTION = "loadmodel"
    CATEGORY = "WanVideoWrapper"
    DESCRIPTION = "Loads Wan clip_vision model from 'ComfyUI/models/clip_vision'"

    def loadmodel(self, model_name, precision, load_device="offload_device"):
       
        device = mm.get_torch_device()
        offload_device = mm.unet_offload_device()

        text_encoder_load_device = device if load_device == "main_device" else offload_device

        dtype = {"bf16": torch.bfloat16, "fp16": torch.float16, "fp32": torch.float32}[precision]

        model_path = folder_paths.get_full_path("clip_vision", model_name)
        # We also support legacy setups where the model is in the text_encoders folder
        if model_path is None:
            model_path = folder_paths.get_full_path("text_encoders", model_name)
        sd = load_torch_file(model_path, safe_load=True)
        if "log_scale" not in sd:
            raise ValueError("Invalid CLIP model, this node expectes the 'open-clip-xlm-roberta-large-vit-huge-14' model")

        clip_model = CLIPModel(dtype=dtype, device=device, state_dict=sd)
        clip_model.model.to(text_encoder_load_device)
        del sd
        
        return (clip_model,)
    

class WanVideoTextEncode:
    @classmethod
    def INPUT_TYPES(s):
        return {"required": {
            "t5": ("WANTEXTENCODER",),
            "positive_prompt": ("STRING", {"default": "", "multiline": True} ),
            "negative_prompt": ("STRING", {"default": "", "multiline": True} ),
            },
            "optional": {
                "force_offload": ("BOOLEAN", {"default": True}),
                "model_to_offload": ("WANVIDEOMODEL", {"tooltip": "Model to move to offload_device before encoding"}),
            }
        }

    RETURN_TYPES = ("WANVIDEOTEXTEMBEDS", )
    RETURN_NAMES = ("text_embeds",)
    FUNCTION = "process"
    CATEGORY = "WanVideoWrapper"
    DESCRIPTION = "Encodes text prompts into text embeddings. For rudimentary prompt travel you can input multiple prompts separated by '|', they will be equally spread over the video length"

    def process(self, t5, positive_prompt, negative_prompt,force_offload=True, model_to_offload=None):

        device = mm.get_torch_device()
        offload_device = mm.unet_offload_device()

        if model_to_offload is not None:
            log.info(f"Moving video model to {offload_device}")
            model_to_offload.model.to(offload_device)
            mm.soft_empty_cache()

        encoder = t5["model"]
        dtype = t5["dtype"]

        # Split positive prompts and process each with weights
        positive_prompts_raw = [p.strip() for p in positive_prompt.split('|')]
        positive_prompts = []
        all_weights = []
        
        for p in positive_prompts_raw:
            cleaned_prompt, weights = self.parse_prompt_weights(p)
            positive_prompts.append(cleaned_prompt)
            all_weights.append(weights)
        
        encoder.model.to(device)
       
        with torch.autocast(device_type=mm.get_autocast_device(device), dtype=dtype, enabled=True):
            context = encoder(positive_prompts, device)
            context_null = encoder([negative_prompt], device)

            # Apply weights to embeddings if any were extracted
            for i, weights in enumerate(all_weights):
                for text, weight in weights.items():
                    log.info(f"Applying weight {weight} to prompt: {text}")
                    if len(weights) > 0:
                        context[i] = context[i] * weight

        if force_offload:
            encoder.model.to(offload_device)
            mm.soft_empty_cache()

        prompt_embeds_dict = {
                "prompt_embeds": context,
                "negative_prompt_embeds": context_null,
            }
        return (prompt_embeds_dict,)
    
    def parse_prompt_weights(self, prompt):
        """Extract text and weights from prompts with (text:weight) format"""
        import re
        
        # Parse all instances of (text:weight) in the prompt
        pattern = r'\((.*?):([\d\.]+)\)'
        matches = re.findall(pattern, prompt)
        
        # Replace each match with just the text part
        cleaned_prompt = prompt
        weights = {}
        
        for match in matches:
            text, weight = match
            orig_text = f"({text}:{weight})"
            cleaned_prompt = cleaned_prompt.replace(orig_text, text)
            weights[text] = float(weight)
            
        return cleaned_prompt, weights
    
class WanVideoTextEncodeSingle:
    @classmethod
    def INPUT_TYPES(s):
        return {"required": {
            "t5": ("WANTEXTENCODER",),
            "prompt": ("STRING", {"default": "", "multiline": True} ),
            },
            "optional": {
                "force_offload": ("BOOLEAN", {"default": True}),
                "model_to_offload": ("WANVIDEOMODEL", {"tooltip": "Model to move to offload_device before encoding"}),
            }
        }

    RETURN_TYPES = ("WANVIDEOTEXTEMBEDS", )
    RETURN_NAMES = ("text_embeds",)
    FUNCTION = "process"
    CATEGORY = "WanVideoWrapper"
    DESCRIPTION = "Encodes text prompt into text embedding."

    def process(self, t5, prompt, force_offload=True, model_to_offload=None):

        device = mm.get_torch_device()
        offload_device = mm.unet_offload_device()

        if model_to_offload is not None:
            log.info(f"Moving video model to {offload_device}")
            model_to_offload.model.to(offload_device)
            mm.soft_empty_cache()

        encoder = t5["model"]
        dtype = t5["dtype"]

        encoder.model.to(device)
       
        with torch.autocast(device_type=mm.get_autocast_device(device), dtype=dtype, enabled=True):
            encoded = encoder([prompt], device)

        if force_offload:
            encoder.model.to(offload_device)
            mm.soft_empty_cache()

        prompt_embeds_dict = {
                "prompt_embeds": encoded,
                "negative_prompt_embeds": None,
            }
        return (prompt_embeds_dict,)
    
class WanVideoApplyNAG:
    @classmethod
    def INPUT_TYPES(s):
        return {"required": {
            "original_text_embeds": ("WANVIDEOTEXTEMBEDS",),
            "nag_text_embeds": ("WANVIDEOTEXTEMBEDS",),
            "nag_scale": ("FLOAT", {"default": 11.0, "min": 0.0, "max": 100.0, "step": 0.1}),
            "nag_tau": ("FLOAT", {"default": 2.5, "min": 0.0, "max": 10.0, "step": 0.1}),
            "nag_alpha": ("FLOAT", {"default": 0.25, "min": 0.0, "max": 1.0, "step": 0.01}),
            },
        }

    RETURN_TYPES = ("WANVIDEOTEXTEMBEDS", )
    RETURN_NAMES = ("text_embeds",)
    FUNCTION = "process"
    CATEGORY = "WanVideoWrapper"
    DESCRIPTION = "Adds NAG prompt embeds to original prompt embeds: 'https://github.com/ChenDarYen/Normalized-Attention-Guidance'"

    def process(self, original_text_embeds, nag_text_embeds, nag_scale, nag_tau, nag_alpha):
        prompt_embeds_dict_copy = original_text_embeds.copy()
        prompt_embeds_dict_copy.update({
                "nag_prompt_embeds": nag_text_embeds["prompt_embeds"],
                "nag_params": {
                    "nag_scale": nag_scale,
                    "nag_tau": nag_tau,
                    "nag_alpha": nag_alpha,
                }
            })
        return (prompt_embeds_dict_copy,)
    
class WanVideoTextEmbedBridge:
    @classmethod
    def INPUT_TYPES(s):
        return {"required": {
            "positive": ("CONDITIONING",),
            },
            "optional": {
                "negative": ("CONDITIONING",),
            }
        }

    RETURN_TYPES = ("WANVIDEOTEXTEMBEDS", )
    RETURN_NAMES = ("text_embeds",)
    FUNCTION = "process"
    CATEGORY = "WanVideoWrapper"
    DESCRIPTION = "Bridge between ComfyUI native text embedding and WanVideoWrapper text embedding"

    def process(self, positive, negative=None):
        device=mm.get_torch_device()
        prompt_embeds_dict = {
                "prompt_embeds": positive[0][0].to(device),
                "negative_prompt_embeds": negative[0][0].to(device) if negative is not None else None,
            }
        return (prompt_embeds_dict,)
    
#region clip image encode
class WanVideoImageClipEncode:
    @classmethod
    def INPUT_TYPES(s):
        return {"required": {
            "clip_vision": ("CLIP_VISION",),
            "image": ("IMAGE", {"tooltip": "Image to encode"}),
            "vae": ("WANVAE",),
            "generation_width": ("INT", {"default": 832, "min": 64, "max": 2048, "step": 8, "tooltip": "Width of the image to encode"}),
            "generation_height": ("INT", {"default": 480, "min": 64, "max": 29048, "step": 8, "tooltip": "Height of the image to encode"}),
            "num_frames": ("INT", {"default": 81, "min": 1, "max": 10000, "step": 4, "tooltip": "Number of frames to encode"}),
            },
            "optional": {
                "force_offload": ("BOOLEAN", {"default": True}),
                "noise_aug_strength": ("FLOAT", {"default": 0.0, "min": 0.0, "max": 10.0, "step": 0.001, "tooltip": "Strength of noise augmentation, helpful for I2V where some noise can add motion and give sharper results"}),
                "latent_strength": ("FLOAT", {"default": 1.0, "min": 0.0, "max": 10.0, "step": 0.001, "tooltip": "Additional latent multiplier, helpful for I2V where lower values allow for more motion"}),
                "clip_embed_strength": ("FLOAT", {"default": 1.0, "min": 0.0, "max": 10.0, "step": 0.001, "tooltip": "Additional clip embed multiplier"}),
                "adjust_resolution": ("BOOLEAN", {"default": True, "tooltip": "Performs the same resolution adjustment as in the original code"}),

            }
        }

    RETURN_TYPES = ("WANVIDIMAGE_EMBEDS", )
    RETURN_NAMES = ("image_embeds",)
    FUNCTION = "process"
    CATEGORY = "WanVideoWrapper"
    DEPRECATED = True

    def process(self, clip_vision, vae, image, num_frames, generation_width, generation_height, force_offload=True, noise_aug_strength=0.0, 
                latent_strength=1.0, clip_embed_strength=1.0, adjust_resolution=True):

        device = mm.get_torch_device()
        offload_device = mm.unet_offload_device()

        self.image_mean = [0.48145466, 0.4578275, 0.40821073]
        self.image_std = [0.26862954, 0.26130258, 0.27577711]
        patch_size = (1, 2, 2)
        vae_stride = (4, 8, 8)
    
        H, W = image.shape[1], image.shape[2]
        max_area = generation_width * generation_height

        
        print(clip_vision)
        clip_vision.model.to(device)
        if isinstance(clip_vision, ClipVisionModel):
            clip_context = clip_vision.encode_image(image).last_hidden_state.to(device)
        else:
            pixel_values = clip_preprocess(image.to(device), size=224, mean=self.image_mean, std=self.image_std, crop=True).float()
            clip_context = clip_vision.visual(pixel_values)
        if clip_embed_strength != 1.0:
            clip_context *= clip_embed_strength
        
        if force_offload:
            clip_vision.model.to(offload_device)
            mm.soft_empty_cache()

        if adjust_resolution:
            aspect_ratio = H / W
            lat_h = round(
            np.sqrt(max_area * aspect_ratio) // vae_stride[1] //
            patch_size[1] * patch_size[1])
            lat_w = round(
                np.sqrt(max_area / aspect_ratio) // vae_stride[2] //
                patch_size[2] * patch_size[2])
            h = lat_h * vae_stride[1]
            w = lat_w * vae_stride[2]
        else:
            h = generation_height
            w = generation_width
            lat_h = h // 8
            lat_w = w // 8

        # Step 1: Create initial mask with ones for first frame, zeros for others
        mask = torch.ones(1, num_frames, lat_h, lat_w, device=device)
        mask[:, 1:] = 0

        # Step 2: Repeat first frame 4 times and concatenate with remaining frames
        first_frame_repeated = torch.repeat_interleave(mask[:, 0:1], repeats=4, dim=1)
        mask = torch.concat([first_frame_repeated, mask[:, 1:]], dim=1)

        # Step 3: Reshape mask into groups of 4 frames
        mask = mask.view(1, mask.shape[1] // 4, 4, lat_h, lat_w)

        # Step 4: Transpose dimensions and select first batch
        mask = mask.transpose(1, 2)[0]

        # Calculate maximum sequence length
        frames_per_stride = (num_frames - 1) // vae_stride[0] + 1
        patches_per_frame = lat_h * lat_w // (patch_size[1] * patch_size[2])
        max_seq_len = frames_per_stride * patches_per_frame

        vae.to(device)

        # Step 1: Resize and rearrange the input image dimensions
        #resized_image = image.permute(0, 3, 1, 2)  # Rearrange dimensions to (B, C, H, W)
        #resized_image = torch.nn.functional.interpolate(resized_image, size=(h, w), mode='bicubic')
        resized_image = common_upscale(image.movedim(-1, 1), w, h, "lanczos", "disabled")
        resized_image = resized_image.transpose(0, 1)  # Transpose to match required format
        resized_image = resized_image * 2 - 1

        if noise_aug_strength > 0.0:
            resized_image = add_noise_to_reference_video(resized_image, ratio=noise_aug_strength)
        
        # Step 2: Create zero padding frames
        zero_frames = torch.zeros(3, num_frames-1, h, w, device=device)

        # Step 3: Concatenate image with zero frames
        concatenated = torch.concat([resized_image.to(device), zero_frames, resized_image.to(device)], dim=1).to(device = device, dtype = vae.dtype)
        concatenated *= latent_strength
        y = vae.encode([concatenated], device)[0]

        y = torch.concat([mask, y])

        vae.model.clear_cache()
        vae.to(offload_device)

        image_embeds = {
            "image_embeds": y,
            "clip_context": clip_context,
            "max_seq_len": max_seq_len,
            "num_frames": num_frames,
            "lat_h": lat_h,
            "lat_w": lat_w,
        }

        return (image_embeds,)

class WanVideoImageResizeToClosest:
    @classmethod
    def INPUT_TYPES(s):
        return {"required": {
            "image": ("IMAGE", {"tooltip": "Image to resize"}),
            "generation_width": ("INT", {"default": 832, "min": 64, "max": 2048, "step": 8, "tooltip": "Width of the image to encode"}),
            "generation_height": ("INT", {"default": 480, "min": 64, "max": 29048, "step": 8, "tooltip": "Height of the image to encode"}),
            "aspect_ratio_preservation": (["keep_input", "stretch_to_new", "crop_to_new"],),
            },
        }

    RETURN_TYPES = ("IMAGE", "INT", "INT", )
    RETURN_NAMES = ("image","width","height",)
    FUNCTION = "process"
    CATEGORY = "WanVideoWrapper"
    DESCRIPTION = "Resizes image to the closest supported resolution based on aspect ratio and max pixels, according to the original code"

    def process(self, image, generation_width, generation_height, aspect_ratio_preservation ):

        patch_size = (1, 2, 2)
        vae_stride = (4, 8, 8)
    
        H, W = image.shape[1], image.shape[2]
        max_area = generation_width * generation_height

        crop = "disabled"

        if aspect_ratio_preservation == "keep_input":
            aspect_ratio = H / W
        elif aspect_ratio_preservation == "stretch_to_new" or aspect_ratio_preservation == "crop_to_new":
            aspect_ratio = generation_height / generation_width
            if aspect_ratio_preservation == "crop_to_new":
                crop = "center"
                
        lat_h = round(
        np.sqrt(max_area * aspect_ratio) // vae_stride[1] //
        patch_size[1] * patch_size[1])
        lat_w = round(
            np.sqrt(max_area / aspect_ratio) // vae_stride[2] //
            patch_size[2] * patch_size[2])
        h = lat_h * vae_stride[1]
        w = lat_w * vae_stride[2]

        resized_image = common_upscale(image.movedim(-1, 1), w, h, "lanczos", crop).movedim(1, -1)

        return (resized_image, w, h)
    
#region clip vision
class WanVideoClipVisionEncode:
    @classmethod
    def INPUT_TYPES(s):
        return {"required": {
            "clip_vision": ("CLIP_VISION",),
            "image_1": ("IMAGE", {"tooltip": "Image to encode"}),
            "strength_1": ("FLOAT", {"default": 1.0, "min": 0.0, "max": 10.0, "step": 0.001, "tooltip": "Additional clip embed multiplier"}), 
            "strength_2": ("FLOAT", {"default": 1.0, "min": 0.0, "max": 10.0, "step": 0.001, "tooltip": "Additional clip embed multiplier"}),
            "crop": (["center", "disabled"], {"default": "center", "tooltip": "Crop image to 224x224 before encoding"}),
            "combine_embeds": (["average", "sum", "concat", "batch"], {"default": "average", "tooltip": "Method to combine multiple clip embeds"}),
            "force_offload": ("BOOLEAN", {"default": True}),
            },
            "optional": {
                "image_2": ("IMAGE", ),
                "negative_image": ("IMAGE", {"tooltip": "image to use for uncond"}),
                "tiles": ("INT", {"default": 0, "min": 0, "max": 16, "step": 2, "tooltip": "Use matteo's tiled image encoding for improved accuracy"}),
                "ratio": ("FLOAT", {"default": 0.5, "min": 0.0, "max": 1.0, "step": 0.01, "tooltip": "Ratio of the tile average"}),
            }
        }

    RETURN_TYPES = ("WANVIDIMAGE_CLIPEMBEDS",)
    RETURN_NAMES = ("image_embeds",)
    FUNCTION = "process"
    CATEGORY = "WanVideoWrapper"

    def process(self, clip_vision, image_1, strength_1, strength_2, force_offload, crop, combine_embeds, image_2=None, negative_image=None, tiles=0, ratio=1.0):

        device = mm.get_torch_device()
        offload_device = mm.unet_offload_device()

        image_mean = [0.48145466, 0.4578275, 0.40821073]
        image_std = [0.26862954, 0.26130258, 0.27577711]

        if image_2 is not None:
            image = torch.cat([image_1, image_2], dim=0)
        else:
            image = image_1

        clip_vision.model.to(device)
        
        negative_clip_embeds = None

        if tiles > 0:
            log.info("Using tiled image encoding")
            clip_embeds = clip_encode_image_tiled(clip_vision, image.to(device), tiles=tiles, ratio=ratio)
            if negative_image is not None:
                negative_clip_embeds = clip_encode_image_tiled(clip_vision, negative_image.to(device), tiles=tiles, ratio=ratio)
        else:
            if isinstance(clip_vision, ClipVisionModel):
                clip_embeds = clip_vision.encode_image(image).penultimate_hidden_states.to(device)
                if negative_image is not None:
                    negative_clip_embeds = clip_vision.encode_image(negative_image).penultimate_hidden_states.to(device)
            else:
                pixel_values = clip_preprocess(image.to(device), size=224, mean=image_mean, std=image_std, crop=(not crop == "disabled")).float()
                clip_embeds = clip_vision.visual(pixel_values)
                if negative_image is not None:
                    pixel_values = clip_preprocess(negative_image.to(device), size=224, mean=image_mean, std=image_std, crop=(not crop == "disabled")).float()
                    negative_clip_embeds = clip_vision.visual(pixel_values)
    
        log.info(f"Clip embeds shape: {clip_embeds.shape}, dtype: {clip_embeds.dtype}")

        weighted_embeds = []
        weighted_embeds.append(clip_embeds[0:1] * strength_1)

        # Handle all additional embeddings
        if clip_embeds.shape[0] > 1:
            weighted_embeds.append(clip_embeds[1:2] * strength_2)
            
            if clip_embeds.shape[0] > 2:
                for i in range(2, clip_embeds.shape[0]):
                    weighted_embeds.append(clip_embeds[i:i+1])  # Add as-is without strength modifier
            
            # Combine all weighted embeddings
            if combine_embeds == "average":
                clip_embeds = torch.mean(torch.stack(weighted_embeds), dim=0)
            elif combine_embeds == "sum":
                clip_embeds = torch.sum(torch.stack(weighted_embeds), dim=0)
            elif combine_embeds == "concat":
                clip_embeds = torch.cat(weighted_embeds, dim=1)
            elif combine_embeds == "batch":
                clip_embeds = torch.cat(weighted_embeds, dim=0)
        else:
            clip_embeds = weighted_embeds[0]
                

        log.info(f"Combined clip embeds shape: {clip_embeds.shape}")
        
        if force_offload:
            clip_vision.model.to(offload_device)
            mm.soft_empty_cache()

        clip_embeds_dict = {
            "clip_embeds": clip_embeds,
            "negative_clip_embeds": negative_clip_embeds
        }

        return (clip_embeds_dict,)
        
class WanVideoRealisDanceLatents:
    @classmethod
    def INPUT_TYPES(s):
        return {"required": {
            "ref_latent": ("LATENT", {"tooltip": "Reference image to encode"}),
            "smpl_latent": ("LATENT", {"tooltip": "SMPL pose image to encode"}),
            "pose_cond_start_percent": ("FLOAT", {"default": 0.0, "min": 0.0, "max": 1.0, "step": 0.01, "tooltip": "Start percent of the SMPL model"}),
            "pose_cond_end_percent": ("FLOAT", {"default": 1.0, "min": 0.0, "max": 1.0, "step": 0.01, "tooltip": "End percent of the SMPL model"}),
            },
            "optional": {
                "hamer_latent": ("LATENT", {"tooltip": "Hamer hand pose image to encode"}),
            },
        }

    RETURN_TYPES = ("ADD_COND_LATENTS",)
    RETURN_NAMES = ("add_cond_latents",)
    FUNCTION = "process"
    CATEGORY = "WanVideoWrapper"

    def process(self, ref_latent, smpl_latent, pose_cond_start_percent, pose_cond_end_percent, hamer_latent=None):
        if hamer_latent is None:
            hamer = torch.zeros_like(smpl_latent["samples"])
        else:
            hamer = hamer_latent["samples"]

        pose_latent = torch.cat((smpl_latent["samples"], hamer), dim=1)
        
        add_cond_latents = {
            "ref_latent": ref_latent["samples"],
            "pose_latent": pose_latent,
            "pose_cond_start_percent": pose_cond_start_percent,
            "pose_cond_end_percent": pose_cond_end_percent,
        }

        return (add_cond_latents,)

class WanVideoImageToVideoEncode:
    @classmethod
    def INPUT_TYPES(s):
        return {"required": {
            "vae": ("WANVAE",),
            "width": ("INT", {"default": 832, "min": 64, "max": 2048, "step": 8, "tooltip": "Width of the image to encode"}),
            "height": ("INT", {"default": 480, "min": 64, "max": 29048, "step": 8, "tooltip": "Height of the image to encode"}),
            "num_frames": ("INT", {"default": 81, "min": 1, "max": 10000, "step": 4, "tooltip": "Number of frames to encode"}),
            "noise_aug_strength": ("FLOAT", {"default": 0.0, "min": 0.0, "max": 10.0, "step": 0.001, "tooltip": "Strength of noise augmentation, helpful for I2V where some noise can add motion and give sharper results"}),
            "start_latent_strength": ("FLOAT", {"default": 1.0, "min": 0.0, "max": 10.0, "step": 0.001, "tooltip": "Additional latent multiplier, helpful for I2V where lower values allow for more motion"}),
            "end_latent_strength": ("FLOAT", {"default": 1.0, "min": 0.0, "max": 10.0, "step": 0.001, "tooltip": "Additional latent multiplier, helpful for I2V where lower values allow for more motion"}),
            "force_offload": ("BOOLEAN", {"default": True}),
            },
            "optional": {
                "clip_embeds": ("WANVIDIMAGE_CLIPEMBEDS", {"tooltip": "Clip vision encoded image"}),
                "start_image": ("IMAGE", {"tooltip": "Image to encode"}),
                "end_image": ("IMAGE", {"tooltip": "end frame"}),
                "control_embeds": ("WANVIDIMAGE_EMBEDS", {"tooltip": "Control signal for the Fun -model"}),
                "fun_or_fl2v_model": ("BOOLEAN", {"default": True, "tooltip": "Enable when using official FLF2V or Fun model"}),
                "temporal_mask": ("MASK", {"tooltip": "mask"}),
                "extra_latents": ("LATENT", {"tooltip": "Extra latents to add to the input front, used for Skyreels A2 reference images"}),
                "tiled_vae": ("BOOLEAN", {"default": False, "tooltip": "Use tiled VAE encoding for reduced memory use"}),
                "add_cond_latents": ("ADD_COND_LATENTS", {"advanced": True, "tooltip": "Additional cond latents WIP"}),
            }
        }

    RETURN_TYPES = ("WANVIDIMAGE_EMBEDS",)
    RETURN_NAMES = ("image_embeds",)
    FUNCTION = "process"
    CATEGORY = "WanVideoWrapper"

    def process(self, vae, width, height, num_frames, force_offload, noise_aug_strength, 
                start_latent_strength, end_latent_strength, start_image=None, end_image=None, control_embeds=None, fun_or_fl2v_model=False, 
                temporal_mask=None, extra_latents=None, clip_embeds=None, tiled_vae=False, add_cond_latents=None):

        device = mm.get_torch_device()
        offload_device = mm.unet_offload_device()

        patch_size = (1, 2, 2)

        H = height
        W = width
           
        lat_h = H // 8
        lat_w = W // 8
        
        num_frames = ((num_frames - 1) // 4) * 4 + 1
        two_ref_images = start_image is not None and end_image is not None

        base_frames = num_frames + (1 if two_ref_images and not fun_or_fl2v_model else 0)
        if temporal_mask is None:
            mask = torch.zeros(1, base_frames, lat_h, lat_w, device=device)
            if start_image is not None:
                mask[:, 0:start_image.shape[0]] = 1  # First frame
            if end_image is not None:
                mask[:, -end_image.shape[0]:] = 1  # End frame if exists
        else:
            mask = common_upscale(temporal_mask.unsqueeze(1).to(device), lat_w, lat_h, "nearest", "disabled").squeeze(1)
            if mask.shape[0] > base_frames:
                mask = mask[:base_frames]
            elif mask.shape[0] < base_frames:
                mask = torch.cat([mask, torch.zeros(base_frames - mask.shape[0], lat_h, lat_w, device=device)])
            mask = mask.unsqueeze(0).to(device)

        # Repeat first frame and optionally end frame
        start_mask_repeated = torch.repeat_interleave(mask[:, 0:1], repeats=4, dim=1) # T, C, H, W
        if end_image is not None and not fun_or_fl2v_model:
            end_mask_repeated = torch.repeat_interleave(mask[:, -1:], repeats=4, dim=1) # T, C, H, W
            mask = torch.cat([start_mask_repeated, mask[:, 1:-1], end_mask_repeated], dim=1)
        else:
            mask = torch.cat([start_mask_repeated, mask[:, 1:]], dim=1)

        # Reshape mask into groups of 4 frames
        mask = mask.view(1, mask.shape[1] // 4, 4, lat_h, lat_w) # 1, T, C, H, W
        mask = mask.movedim(1, 2)[0]# C, T, H, W

        # Resize and rearrange the input image dimensions
        if start_image is not None:
            resized_start_image = common_upscale(start_image.movedim(-1, 1), W, H, "lanczos", "disabled").movedim(0, 1)
            resized_start_image = resized_start_image * 2 - 1
            if noise_aug_strength > 0.0:
                resized_start_image = add_noise_to_reference_video(resized_start_image, ratio=noise_aug_strength)
        
        if end_image is not None:
            resized_end_image = common_upscale(end_image.movedim(-1, 1), W, H, "lanczos", "disabled").movedim(0, 1)
            resized_end_image = resized_end_image * 2 - 1
            if noise_aug_strength > 0.0:
                resized_end_image = add_noise_to_reference_video(resized_end_image, ratio=noise_aug_strength)
            
        # Concatenate image with zero frames and encode
        vae.to(device)

        if temporal_mask is None:
            if start_image is not None and end_image is None:
                zero_frames = torch.zeros(3, num_frames-start_image.shape[0], H, W, device=device)
                concatenated = torch.cat([resized_start_image.to(device), zero_frames], dim=1)
            elif start_image is None and end_image is not None:
                zero_frames = torch.zeros(3, num_frames-end_image.shape[0], H, W, device=device)
                concatenated = torch.cat([zero_frames, resized_end_image.to(device)], dim=1)
            elif start_image is None and end_image is None:
                concatenated = torch.zeros(3, num_frames, H, W, device=device)
            else:
                if fun_or_fl2v_model:
                    zero_frames = torch.zeros(3, num_frames-(start_image.shape[0]+end_image.shape[0]), H, W, device=device)
                else:
                    zero_frames = torch.zeros(3, num_frames-1, H, W, device=device)
                concatenated = torch.cat([resized_start_image.to(device), zero_frames, resized_end_image.to(device)], dim=1)
        else:
            temporal_mask = common_upscale(temporal_mask.unsqueeze(1), W, H, "nearest", "disabled").squeeze(1)
            concatenated = resized_start_image[:,:num_frames] * temporal_mask[:num_frames].unsqueeze(0)

        y = vae.encode([concatenated.to(device=device, dtype=vae.dtype)], device, end_=(end_image is not None and not fun_or_fl2v_model),tiled=tiled_vae)[0]
        has_ref = False
        if extra_latents is not None:
            samples = extra_latents["samples"].squeeze(0)
            y = torch.cat([samples, y], dim=1)
            mask = torch.cat([torch.ones_like(mask[:, 0:samples.shape[1]]), mask], dim=1)
            num_frames += samples.shape[1] * 4
            has_ref = True
        y[:, :1] *= start_latent_strength
        y[:, -1:] *= end_latent_strength
        if control_embeds is None:
            y = torch.cat([mask, y])
        else:
            if end_image is None:
                y[:, 1:] = 0
            elif start_image is None:
                y[:, -1:] = 0
            else:
                y[:, 1:-1] = 0 # doesn't seem to work anyway though...

        # Calculate maximum sequence length
        patches_per_frame = lat_h * lat_w // (patch_size[1] * patch_size[2])
        frames_per_stride = (num_frames - 1) // 4 + (2 if end_image is not None and not fun_or_fl2v_model else 1)
        max_seq_len = frames_per_stride * patches_per_frame

        if add_cond_latents is not None:
            add_cond_latents["ref_latent_neg"] = vae.encode(torch.zeros(1, 3, 1, H, W, device=device, dtype=vae.dtype), device)

        vae.model.clear_cache()
        if force_offload:
            vae.model.to(offload_device)
            mm.soft_empty_cache()
            gc.collect()

        image_embeds = {
            "image_embeds": y,
            "clip_context": clip_embeds.get("clip_embeds", None) if clip_embeds is not None else None,
            "negative_clip_context": clip_embeds.get("negative_clip_embeds", None) if clip_embeds is not None else None,
            "max_seq_len": max_seq_len,
            "num_frames": num_frames,
            "lat_h": lat_h,
            "lat_w": lat_w,
            "control_embeds": control_embeds["control_embeds"] if control_embeds is not None else None,
            "end_image": resized_end_image if end_image is not None else None,
            "fun_or_fl2v_model": fun_or_fl2v_model,
            "has_ref": has_ref,
            "add_cond_latents": add_cond_latents
        }

        return (image_embeds,)
    
class WanVideoEmptyEmbeds:
    @classmethod
    def INPUT_TYPES(s):
        return {"required": {
            "width": ("INT", {"default": 832, "min": 64, "max": 2048, "step": 8, "tooltip": "Width of the image to encode"}),
            "height": ("INT", {"default": 480, "min": 64, "max": 29048, "step": 8, "tooltip": "Height of the image to encode"}),
            "num_frames": ("INT", {"default": 81, "min": 1, "max": 10000, "step": 4, "tooltip": "Number of frames to encode"}),
            },
            "optional": {
                "control_embeds": ("WANVIDIMAGE_EMBEDS", {"tooltip": "control signal for the Fun -model"}),
            }
        }

    RETURN_TYPES = ("WANVIDIMAGE_EMBEDS", )
    RETURN_NAMES = ("image_embeds",)
    FUNCTION = "process"
    CATEGORY = "WanVideoWrapper"

    def process(self, num_frames, width, height, control_embeds=None):
        vae_stride = (4, 8, 8)

        target_shape = (16, (num_frames - 1) // vae_stride[0] + 1,
                        height // vae_stride[1],
                        width // vae_stride[2])
        
        embeds = {
            "target_shape": target_shape,
            "num_frames": num_frames,
            "control_embeds": control_embeds["control_embeds"] if control_embeds is not None else None,
        }
    
        return (embeds,)

class WanVideoMiniMaxRemoverEmbeds:
    @classmethod
    def INPUT_TYPES(s):
        return {"required": {
            "width": ("INT", {"default": 832, "min": 64, "max": 2048, "step": 8, "tooltip": "Width of the image to encode"}),
            "height": ("INT", {"default": 480, "min": 64, "max": 29048, "step": 8, "tooltip": "Height of the image to encode"}),
            "num_frames": ("INT", {"default": 81, "min": 1, "max": 10000, "step": 4, "tooltip": "Number of frames to encode"}),
            "latents": ("LATENT", {"tooltip": "Encoded latents to use as control signals"}),
            "mask_latents": ("LATENT", {"tooltip": "Encoded latents to use as mask"}),
            },
        }

    RETURN_TYPES = ("WANVIDIMAGE_EMBEDS", )
    RETURN_NAMES = ("image_embeds",)
    FUNCTION = "process"
    CATEGORY = "WanVideoWrapper"

    def process(self, num_frames, width, height, latents, mask_latents):
        vae_stride = (4, 8, 8)

        target_shape = (16, (num_frames - 1) // vae_stride[0] + 1,
                        height // vae_stride[1],
                        width // vae_stride[2])
        
        embeds = {
            "target_shape": target_shape,
            "num_frames": num_frames,
            "minimax_latents": latents["samples"].squeeze(0),
            "minimax_mask_latents": mask_latents["samples"].squeeze(0),
        }
    
        return (embeds,)
    
# region phantom
class WanVideoPhantomEmbeds:
    @classmethod
    def INPUT_TYPES(s):
        return {"required": {
            "num_frames": ("INT", {"default": 81, "min": 1, "max": 10000, "step": 4, "tooltip": "Number of frames to encode"}),
            "phantom_latent_1": ("LATENT", {"tooltip": "reference latents for the phantom model"}),
            
            "phantom_cfg_scale": ("FLOAT", {"default": 5.0, "min": 0.0, "max": 10.0, "step": 0.01, "tooltip": "CFG scale for the extra phantom cond pass"}),
            "phantom_start_percent": ("FLOAT", {"default": 0.0, "min": 0.0, "max": 1.0, "step": 0.01, "tooltip": "Start percent of the phantom model"}),
            "phantom_end_percent": ("FLOAT", {"default": 1.0, "min": 0.0, "max": 1.0, "step": 0.01, "tooltip": "End percent of the phantom model"}),
            },
            "optional": {
                "phantom_latent_2": ("LATENT", {"tooltip": "reference latents for the phantom model"}),
                "phantom_latent_3": ("LATENT", {"tooltip": "reference latents for the phantom model"}),
                "phantom_latent_4": ("LATENT", {"tooltip": "reference latents for the phantom model"}),
                "vace_embeds": ("WANVIDIMAGE_EMBEDS", {"tooltip": "VACE embeds"}),
            }
        }

    RETURN_TYPES = ("WANVIDIMAGE_EMBEDS", )
    RETURN_NAMES = ("image_embeds",)
    FUNCTION = "process"
    CATEGORY = "WanVideoWrapper"

    def process(self, num_frames, phantom_cfg_scale, phantom_start_percent, phantom_end_percent, phantom_latent_1, phantom_latent_2=None, phantom_latent_3=None, phantom_latent_4=None, vace_embeds=None):
        vae_stride = (4, 8, 8)
        samples = phantom_latent_1["samples"].squeeze(0)
        if phantom_latent_2 is not None:
            samples = torch.cat([samples, phantom_latent_2["samples"].squeeze(0)], dim=1)
        if phantom_latent_3 is not None:
            samples = torch.cat([samples, phantom_latent_3["samples"].squeeze(0)], dim=1)
        if phantom_latent_4 is not None:
            samples = torch.cat([samples, phantom_latent_4["samples"].squeeze(0)], dim=1)
        C, T, H, W = samples.shape

        log.info(f"Phantom latents shape: {samples.shape}")

        target_shape = (16, (num_frames - 1) // vae_stride[0] + 1 + T,
                        H * 8 // vae_stride[1],
                        W * 8 // vae_stride[2])
        
        embeds = {
            "target_shape": target_shape,
            "num_frames": num_frames,
            "phantom_latents": samples,
            "phantom_cfg_scale": phantom_cfg_scale,
            "phantom_start_percent": phantom_start_percent,
            "phantom_end_percent": phantom_end_percent,
        }
        if vace_embeds is not None:
            vace_input = {
                "vace_context": vace_embeds["vace_context"],
                "vace_scale": vace_embeds["vace_scale"],
                "has_ref": vace_embeds["has_ref"],
                "vace_start_percent": vace_embeds["vace_start_percent"],
                "vace_end_percent": vace_embeds["vace_end_percent"],
                "vace_seq_len": vace_embeds["vace_seq_len"],
                "additional_vace_inputs": vace_embeds["additional_vace_inputs"],
                }
            embeds.update(vace_input)
    
        return (embeds,)
    
class WanVideoControlEmbeds:
    @classmethod
    def INPUT_TYPES(s):
        return {"required": {
            "latents": ("LATENT", {"tooltip": "Encoded latents to use as control signals"}),
            "start_percent": ("FLOAT", {"default": 0.0, "min": 0.0, "max": 1.0, "step": 0.01, "tooltip": "Start percent of the control signal"}),
            "end_percent": ("FLOAT", {"default": 1.0, "min": 0.0, "max": 1.0, "step": 0.01, "tooltip": "End percent of the control signal"}),
            },
            "optional": {
                "fun_ref_image": ("LATENT", {"tooltip": "Reference latent for the Fun 1.1 -model"}),
            }
        }

    RETURN_TYPES = ("WANVIDIMAGE_EMBEDS", )
    RETURN_NAMES = ("image_embeds",)
    FUNCTION = "process"
    CATEGORY = "WanVideoWrapper"

    def process(self, latents, start_percent, end_percent, fun_ref_image=None):

        samples = latents["samples"].squeeze(0)
        C, T, H, W = samples.shape

        num_frames = (T - 1) * 4 + 1
        seq_len = math.ceil((H * W) / 4 * ((num_frames - 1) // 4 + 1))
      
        embeds = {
            "max_seq_len": seq_len,
            "target_shape": samples.shape,
            "num_frames": num_frames,
            "control_embeds": {
                "control_images": samples,
                "start_percent": start_percent,
                "end_percent": end_percent,
                "fun_ref_image": fun_ref_image["samples"][:,:, 0] if fun_ref_image is not None else None,
            }
        }
    
        return (embeds,)
    
class WanVideoSLG:
    @classmethod
    def INPUT_TYPES(s):
        return {"required": {
            "blocks": ("STRING", {"default": "10", "tooltip": "Blocks to skip uncond on, separated by comma, index starts from 0"}),
            "start_percent": ("FLOAT", {"default": 0.1, "min": 0.0, "max": 1.0, "step": 0.01, "tooltip": "Start percent of the control signal"}),
            "end_percent": ("FLOAT", {"default": 1.0, "min": 0.0, "max": 1.0, "step": 0.01, "tooltip": "End percent of the control signal"}),
            },
        }

    RETURN_TYPES = ("SLGARGS", )
    RETURN_NAMES = ("slg_args",)
    FUNCTION = "process"
    CATEGORY = "WanVideoWrapper"
    DESCRIPTION = "Skips uncond on the selected blocks"

    def process(self, blocks, start_percent, end_percent):
        slg_block_list = [int(x.strip()) for x in blocks.split(",")]

        slg_args = {
            "blocks": slg_block_list,
            "start_percent": start_percent,
            "end_percent": end_percent,
        }
        return (slg_args,)

#region VACE
class WanVideoVACEEncode:
    @classmethod
    def INPUT_TYPES(s):
        return {"required": {
            "vae": ("WANVAE",),
            "width": ("INT", {"default": 832, "min": 64, "max": 2048, "step": 8, "tooltip": "Width of the image to encode"}),
            "height": ("INT", {"default": 480, "min": 64, "max": 29048, "step": 8, "tooltip": "Height of the image to encode"}),
            "num_frames": ("INT", {"default": 81, "min": 1, "max": 10000, "step": 4, "tooltip": "Number of frames to encode"}),
            "strength": ("FLOAT", {"default": 1.0, "min": 0.0, "max": 10.0, "step": 0.001}),
            "vace_start_percent": ("FLOAT", {"default": 0.0, "min": 0.0, "max": 1.0, "step": 0.01, "tooltip": "Start percent of the steps to apply VACE"}),
            "vace_end_percent": ("FLOAT", {"default": 1.0, "min": 0.0, "max": 1.0, "step": 0.01, "tooltip": "End percent of the steps to apply VACE"}),
            },
            "optional": {
                "input_frames": ("IMAGE",),
                "ref_images": ("IMAGE",),
                "input_masks": ("MASK",),
                "prev_vace_embeds": ("WANVIDIMAGE_EMBEDS",),
                "tiled_vae": ("BOOLEAN", {"default": False, "tooltip": "Use tiled VAE encoding for reduced memory use"}),
            },
        }

    RETURN_TYPES = ("WANVIDIMAGE_EMBEDS", )
    RETURN_NAMES = ("vace_embeds",)
    FUNCTION = "process"
    CATEGORY = "WanVideoWrapper"

    def process(self, vae, width, height, num_frames, strength, vace_start_percent, vace_end_percent, input_frames=None, ref_images=None, input_masks=None, prev_vace_embeds=None, tiled_vae=False):
        
        self.device = mm.get_torch_device()
        offload_device = mm.unet_offload_device()
        self.vae = vae.to(self.device)
        self.vae_stride = (4, 8, 8)

        width = (width // 16) * 16
        height = (height // 16) * 16

        target_shape = (16, (num_frames - 1) // self.vae_stride[0] + 1,
                        height // self.vae_stride[1],
                        width // self.vae_stride[2])
        # vace context encode
        if input_frames is None:
            input_frames = torch.zeros((1, 3, num_frames, height, width), device=self.device, dtype=self.vae.dtype)
        else:
            input_frames = input_frames[:num_frames]
            input_frames = common_upscale(input_frames.clone().movedim(-1, 1), width, height, "lanczos", "disabled").movedim(1, -1)
            input_frames = input_frames.to(self.vae.dtype).to(self.device).unsqueeze(0).permute(0, 4, 1, 2, 3) # B, C, T, H, W
            input_frames = input_frames * 2 - 1
        if input_masks is None:
            input_masks = torch.ones_like(input_frames, device=self.device)
        else:
            print("input_masks shape", input_masks.shape)
            input_masks = input_masks[:num_frames]
            input_masks = common_upscale(input_masks.clone().unsqueeze(1), width, height, "nearest-exact", "disabled").squeeze(1)
            input_masks = input_masks.to(self.vae.dtype).to(self.device)
            input_masks = input_masks.unsqueeze(-1).unsqueeze(0).permute(0, 4, 1, 2, 3).repeat(1, 3, 1, 1, 1) # B, C, T, H, W

        if ref_images is not None:
            # Create padded image
            if ref_images.shape[0] > 1:
                ref_images = torch.cat([ref_images[i] for i in range(ref_images.shape[0])], dim=1).unsqueeze(0)
        
            B, H, W, C = ref_images.shape
            current_aspect = W / H
            target_aspect = width / height
            if current_aspect > target_aspect:
                # Image is wider than target, pad height
                new_h = int(W / target_aspect)
                pad_h = (new_h - H) // 2
                padded = torch.ones(ref_images.shape[0], new_h, W, ref_images.shape[3], device=ref_images.device, dtype=ref_images.dtype)
                padded[:, pad_h:pad_h+H, :, :] = ref_images
                ref_images = padded
            elif current_aspect < target_aspect:
                # Image is taller than target, pad width
                new_w = int(H * target_aspect)
                pad_w = (new_w - W) // 2
                padded = torch.ones(ref_images.shape[0], H, new_w, ref_images.shape[3], device=ref_images.device, dtype=ref_images.dtype)
                padded[:, :, pad_w:pad_w+W, :] = ref_images
                ref_images = padded
            ref_images = common_upscale(ref_images.movedim(-1, 1), width, height, "lanczos", "center").movedim(1, -1)
            
            ref_images = ref_images.to(self.vae.dtype).to(self.device).unsqueeze(0).permute(0, 4, 1, 2, 3).unsqueeze(0)
            ref_images = ref_images * 2 - 1
      
        z0 = self.vace_encode_frames(input_frames, ref_images, masks=input_masks, tiled_vae=tiled_vae)
        self.vae.model.clear_cache()
        m0 = self.vace_encode_masks(input_masks, ref_images)
        z = self.vace_latent(z0, m0)

        self.vae.to(offload_device)

        vace_input = {
            "vace_context": z,
            "vace_scale": strength,
            "has_ref": ref_images is not None,
            "num_frames": num_frames,
            "target_shape": target_shape,
            "vace_start_percent": vace_start_percent,
            "vace_end_percent": vace_end_percent,
            "vace_seq_len": math.ceil((z[0].shape[2] * z[0].shape[3]) / 4 * z[0].shape[1]),
            "additional_vace_inputs": [],
        }

        if prev_vace_embeds is not None:
            if "additional_vace_inputs" in prev_vace_embeds and prev_vace_embeds["additional_vace_inputs"]:
                vace_input["additional_vace_inputs"] = prev_vace_embeds["additional_vace_inputs"].copy()
            vace_input["additional_vace_inputs"].append(prev_vace_embeds)
    
        return (vace_input,)
    def vace_encode_frames(self, frames, ref_images, masks=None, tiled_vae=False):
        if ref_images is None:
            ref_images = [None] * len(frames)
        else:
            assert len(frames) == len(ref_images)

        if masks is None:
            latents = self.vae.encode(frames, device=self.device, tiled=tiled_vae)
        else:
            inactive = [i * (1 - m) + 0 * m for i, m in zip(frames, masks)]
            reactive = [i * m + 0 * (1 - m) for i, m in zip(frames, masks)]
            inactive = self.vae.encode(inactive, device=self.device, tiled=tiled_vae)
            reactive = self.vae.encode(reactive, device=self.device, tiled=tiled_vae)
            latents = [torch.cat((u, c), dim=0) for u, c in zip(inactive, reactive)]
        self.vae.model.clear_cache()
        cat_latents = []
        for latent, refs in zip(latents, ref_images):
            if refs is not None:
                if masks is None:
                    ref_latent = self.vae.encode(refs, device=self.device, tiled=tiled_vae)
                else:
                    print("refs shape", refs.shape)#torch.Size([3, 1, 512, 512])
                    ref_latent = self.vae.encode(refs, device=self.device, tiled=tiled_vae)
                    ref_latent = [torch.cat((u, torch.zeros_like(u)), dim=0) for u in ref_latent]
                assert all([x.shape[1] == 1 for x in ref_latent])
                latent = torch.cat([*ref_latent, latent], dim=1)
            cat_latents.append(latent)
        return cat_latents

    def vace_encode_masks(self, masks, ref_images=None):
        if ref_images is None:
            ref_images = [None] * len(masks)
        else:
            assert len(masks) == len(ref_images)

        result_masks = []
        for mask, refs in zip(masks, ref_images):
            c, depth, height, width = mask.shape
            new_depth = int((depth + 3) // self.vae_stride[0])
            height = 2 * (int(height) // (self.vae_stride[1] * 2))
            width = 2 * (int(width) // (self.vae_stride[2] * 2))

            # reshape
            mask = mask[0, :, :, :]
            mask = mask.view(
                depth, height, self.vae_stride[1], width, self.vae_stride[1]
            )  # depth, height, 8, width, 8
            mask = mask.permute(2, 4, 0, 1, 3)  # 8, 8, depth, height, width
            mask = mask.reshape(
                self.vae_stride[1] * self.vae_stride[2], depth, height, width
            )  # 8*8, depth, height, width

            # interpolation
            mask = F.interpolate(mask.unsqueeze(0), size=(new_depth, height, width), mode='nearest-exact').squeeze(0)

            if refs is not None:
                length = len(refs)
                mask_pad = torch.zeros_like(mask[:, :length, :, :])
                mask = torch.cat((mask_pad, mask), dim=1)
            result_masks.append(mask)
        return result_masks

    def vace_latent(self, z, m):
        return [torch.cat([zz, mm], dim=0) for zz, mm in zip(z, m)]

class WanVideoVACEStartToEndFrame:
    @classmethod
    def INPUT_TYPES(s):
        return {"required": {
            "num_frames": ("INT", {"default": 81, "min": 1, "max": 10000, "step": 4, "tooltip": "Number of frames to encode"}),
            "empty_frame_level": ("FLOAT", {"default": 0.5, "min": 0.0, "max": 1.0, "step": 0.01, "tooltip": "White level of empty frame to use"}),
            },
            "optional": {
                "start_image": ("IMAGE",),
                "end_image": ("IMAGE",),
                "control_images": ("IMAGE",),
                "inpaint_mask": ("MASK", {"tooltip": "Inpaint mask to use for the empty frames"}),
            },
        }

    RETURN_TYPES = ("IMAGE", "MASK", )
    RETURN_NAMES = ("images", "masks",)
    FUNCTION = "process"
    CATEGORY = "WanVideoWrapper"
    DESCRIPTION = "Helper node to create start/end frame batch and masks for VACE"

    def process(self, num_frames, empty_frame_level, start_image=None, end_image=None, control_images=None, inpaint_mask=None):
        
        B, H, W, C = start_image.shape if start_image is not None else end_image.shape
        device = start_image.device if start_image is not None else end_image.device

        masks = torch.ones((num_frames, H, W), device=device)

        if control_images is not None:
            control_images = common_upscale(control_images.movedim(-1, 1), W, H, "lanczos", "disabled").movedim(1, -1)
        
        if start_image is not None and end_image is not None:
            if start_image.shape != end_image.shape:
                end_image = common_upscale(end_image.movedim(-1, 1), W, H, "lanczos", "disabled").movedim(1, -1)
            if control_images is None:
                empty_frames = torch.ones((num_frames - start_image.shape[0] - end_image.shape[0], H, W, 3), device=device) * empty_frame_level
            else:
                empty_frames = control_images[start_image.shape[0]:num_frames - end_image.shape[0]]
            out_batch = torch.cat([start_image, empty_frames, end_image], dim=0)
            masks[0:start_image.shape[0]] = 0
            masks[-end_image.shape[0]:] = 0
        elif start_image is not None:
            if control_images is None:
                empty_frames = torch.ones((num_frames - start_image.shape[0], H, W, 3), device=device) * empty_frame_level
            else:
                empty_frames = control_images[start_image.shape[0]:num_frames]
            out_batch = torch.cat([start_image, empty_frames], dim=0)
            masks[0:start_image.shape[0]] = 0
        elif end_image is not None:
            if control_images is None:
                empty_frames = torch.ones((num_frames - end_image.shape[0], H, W, 3), device=device) * empty_frame_level
            else:
                empty_frames = control_images[:num_frames - end_image.shape[0]]
            out_batch = torch.cat([empty_frames, end_image], dim=0)
            masks[-end_image.shape[0]:] = 0

        if inpaint_mask is not None:
            inpaint_mask = common_upscale(inpaint_mask.unsqueeze(1), W, H, "nearest-exact", "disabled").squeeze(1).to(device)
            if inpaint_mask.shape[0] > num_frames:
                inpaint_mask = inpaint_mask[:num_frames]
            elif inpaint_mask.shape[0] < num_frames:
                inpaint_mask = inpaint_mask.repeat(num_frames // inpaint_mask.shape[0] + 1, 1, 1)[:num_frames]

            empty_mask = torch.ones_like(masks, device=device)
            masks = inpaint_mask * empty_mask
    
        return (out_batch.cpu().float(), masks.cpu().float())


#region context options
class WanVideoContextOptions:
    @classmethod
    def INPUT_TYPES(s):
        return {"required": {
            "context_schedule": (["uniform_standard", "uniform_looped", "static_standard"],),
            "context_frames": ("INT", {"default": 81, "min": 2, "max": 1000, "step": 1, "tooltip": "Number of pixel frames in the context, NOTE: the latent space has 4 frames in 1"} ),
            "context_stride": ("INT", {"default": 4, "min": 4, "max": 100, "step": 1, "tooltip": "Context stride as pixel frames, NOTE: the latent space has 4 frames in 1"} ),
            "context_overlap": ("INT", {"default": 16, "min": 4, "max": 100, "step": 1, "tooltip": "Context overlap as pixel frames, NOTE: the latent space has 4 frames in 1"} ),
            "freenoise": ("BOOLEAN", {"default": True, "tooltip": "Shuffle the noise"}),
            "verbose": ("BOOLEAN", {"default": False, "tooltip": "Print debug output"}),
            },
            "optional": {
               "vae": ("WANVAE",),
            }
        }

    RETURN_TYPES = ("WANVIDCONTEXT", )
    RETURN_NAMES = ("context_options",)
    FUNCTION = "process"
    CATEGORY = "WanVideoWrapper"
    DESCRIPTION = "Context options for WanVideo, allows splitting the video into context windows and attemps blending them for longer generations than the model and memory otherwise would allow."

    def process(self, context_schedule, context_frames, context_stride, context_overlap, freenoise, verbose, image_cond_start_step=6, image_cond_window_count=2, vae=None):
        context_options = {
            "context_schedule":context_schedule,
            "context_frames":context_frames,
            "context_stride":context_stride,
            "context_overlap":context_overlap,
            "freenoise":freenoise,
            "verbose":verbose,
            "vae": vae,
        }

        return (context_options,)
    
class CreateCFGScheduleFloatList:
    @classmethod
    def INPUT_TYPES(s):
        return {"required": {
            "steps": ("INT", {"default": 30, "min": 2, "max": 1000, "step": 1, "tooltip": "Number of steps to schedule cfg for"} ),
            "cfg_scale_start": ("FLOAT", {"default": 5.0, "min": 0.0, "max": 30.0, "step": 0.01, "round": 0.01, "tooltip": "CFG scale to use for the steps"}),
            "cfg_scale_end": ("FLOAT", {"default": 5.0, "min": 0.0, "max": 30.0, "step": 0.01, "round": 0.01, "tooltip": "CFG scale to use for the steps"}),
            "interpolation": (["linear", "ease_in", "ease_out"], {"default": "linear", "tooltip": "Interpolation method to use for the cfg scale"}),
            "start_percent": ("FLOAT", {"default": 0.0, "min": 0.0, "max": 1.0, "step": 0.01, "round": 0.01,"tooltip": "Start percent of the steps to apply cfg"}),
            "end_percent": ("FLOAT", {"default": 1.0, "min": 0.0, "max": 1.0, "step": 0.01, "round": 0.01,"tooltip": "End percent of the steps to apply cfg"}),
            }
        }

    RETURN_TYPES = ("FLOAT", )
    RETURN_NAMES = ("float_list",)
    FUNCTION = "process"
    CATEGORY = "WanVideoWrapper"
    DESCRIPTION = "Helper node to generate a list of floats that can be used to schedule cfg scale for the steps, outside the set range cfg is set to 1.0"

    def process(self, steps, cfg_scale_start, cfg_scale_end, interpolation, start_percent, end_percent):
        
        # Create a list of floats for the cfg schedule
        cfg_list = [1.0] * steps
        start_idx = min(int(steps * start_percent), steps - 1)
        end_idx = min(int(steps * end_percent), steps - 1)
        
        for i in range(start_idx, end_idx + 1):
            if i >= steps:
                break
                
            if end_idx == start_idx:
                t = 0
            else:
                t = (i - start_idx) / (end_idx - start_idx)
            
            if interpolation == "linear":
                factor = t
            elif interpolation == "ease_in":
                factor = t * t
            elif interpolation == "ease_out":
                factor = t * (2 - t)
            
            cfg_list[i] = round(cfg_scale_start + factor * (cfg_scale_end - cfg_scale_start), 2)
        
        # If start_percent > 0, always include the first step
        if start_percent > 0:
            cfg_list[0] = 1.0

        return (cfg_list,)
    
class WanVideoFlowEdit:
    @classmethod
    def INPUT_TYPES(s):
        return {"required": {
                "source_embeds": ("WANVIDEOTEXTEMBEDS", ),
                "skip_steps": ("INT", {"default": 4, "min": 0}),
                "drift_steps": ("INT", {"default": 0, "min": 0}),
                "drift_flow_shift": ("FLOAT", {"default": 3.0, "min": 1.0, "max": 30.0, "step": 0.01}),
                "source_cfg": ("FLOAT", {"default": 6.0, "min": 0.0, "max": 30.0, "step": 0.01}),
                "drift_cfg": ("FLOAT", {"default": 6.0, "min": 0.0, "max": 30.0, "step": 0.01}),
            },
            "optional": {
                "source_image_embeds": ("WANVIDIMAGE_EMBEDS", ),
            }
        }

    RETURN_TYPES = ("FLOWEDITARGS", )
    RETURN_NAMES = ("flowedit_args",)
    FUNCTION = "process"
    CATEGORY = "WanVideoWrapper"
    DESCRIPTION = "Flowedit options for WanVideo"

    def process(self, **kwargs):
        return (kwargs,)
    
class WanVideoLoopArgs:
    @classmethod
    def INPUT_TYPES(s):
        return {"required": {
                "shift_skip": ("INT", {"default": 6, "min": 0, "tooltip": "Skip step of latent shift"}),
                "start_percent": ("FLOAT", {"default": 0.0, "min": 0.0, "max": 1.0, "step": 0.01, "tooltip": "Start percent of the looping effect"}),
                "end_percent": ("FLOAT", {"default": 1.0, "min": 0.0, "max": 1.0, "step": 0.01, "tooltip": "End percent of the looping effect"}),
            },
        }

    RETURN_TYPES = ("LOOPARGS", )
    RETURN_NAMES = ("loop_args",)
    FUNCTION = "process"
    CATEGORY = "WanVideoWrapper"
    DESCRIPTION = "Looping through latent shift as shown in https://github.com/YisuiTT/Mobius/"

    def process(self, **kwargs):
        return (kwargs,)

class WanVideoExperimentalArgs:
    @classmethod
    def INPUT_TYPES(s):
        return {"required": {
                "video_attention_split_steps": ("STRING", {"default": "", "tooltip": "Steps to split self attention when using multiple prompts"}),
                "cfg_zero_star": ("BOOLEAN", {"default": False, "tooltip": "https://github.com/WeichenFan/CFG-Zero-star"}),
                "use_zero_init": ("BOOLEAN", {"default": False}),
                "zero_star_steps": ("INT", {"default": 0, "min": 0, "tooltip": "Steps to split self attention when using multiple prompts"}),
                "use_fresca": ("BOOLEAN", {"default": False, "tooltip": "https://github.com/WikiChao/FreSca"}),
                "fresca_scale_low": ("FLOAT", {"default": 1.0, "min": 0.0, "max": 10.0, "step": 0.01}),
                "fresca_scale_high": ("FLOAT", {"default": 1.25, "min": 0.0, "max": 10.0, "step": 0.01}),
                "fresca_freq_cutoff": ("INT", {"default": 20, "min": 0, "max": 10000, "step": 1}),
            },
        }

    RETURN_TYPES = ("EXPERIMENTALARGS", )
    RETURN_NAMES = ("exp_args",)
    FUNCTION = "process"
    CATEGORY = "WanVideoWrapper"
    DESCRIPTION = "Experimental stuff"
    EXPERIMENTAL = True

    def process(self, **kwargs):
        return (kwargs,)
    
#region Sampler
class WanVideoSampler:
    @classmethod
    def INPUT_TYPES(s):
        return {
            "required": {
                "model": ("WANVIDEOMODEL",),
                
                "image_embeds": ("WANVIDIMAGE_EMBEDS", ),
                "steps": ("INT", {"default": 30, "min": 1}),
                "cfg": ("FLOAT", {"default": 6.0, "min": 0.0, "max": 30.0, "step": 0.01}),
                "shift": ("FLOAT", {"default": 5.0, "min": 0.0, "max": 1000.0, "step": 0.01}),
                "seed": ("INT", {"default": 0, "min": 0, "max": 0xffffffffffffffff}),
                "force_offload": ("BOOLEAN", {"default": True, "tooltip": "Moves the model to the offload device after sampling"}),
                "scheduler": (["unipc", "unipc/beta", "dpm++", "dpm++/beta","dpm++_sde", "dpm++_sde/beta", "euler", "euler/beta", "euler/accvideo", "deis", "lcm", "lcm/beta", "flowmatch_causvid", "flowmatch_distill"],
                    {
                        "default": 'unipc'
                    }),
                "riflex_freq_index": ("INT", {"default": 0, "min": 0, "max": 1000, "step": 1, "tooltip": "Frequency index for RIFLEX, disabled when 0, default 6. Allows for new frames to be generated after without looping"}),


            },
            "optional": {
                "text_embeds": ("WANVIDEOTEXTEMBEDS", ),
                "samples": ("LATENT", {"tooltip": "init Latents to use for video2video process"} ),
                "denoise_strength": ("FLOAT", {"default": 1.0, "min": 0.0, "max": 1.0, "step": 0.01}),
                "feta_args": ("FETAARGS", ),
                "context_options": ("WANVIDCONTEXT", ),
                "cache_args": ("CACHEARGS", ),
                "flowedit_args": ("FLOWEDITARGS", ),
                "batched_cfg": ("BOOLEAN", {"default": False, "tooltip": "Batch cond and uncond for faster sampling, possibly faster on some hardware, uses more memory"}),
                "slg_args": ("SLGARGS", ),
                "rope_function": (["default", "comfy"], {"default": "comfy", "tooltip": "Comfy's RoPE implementation doesn't use complex numbers and can thus be compiled, that should be a lot faster when using torch.compile"}),
                "loop_args": ("LOOPARGS", ),
                "experimental_args": ("EXPERIMENTALARGS", ),
                "sigmas": ("SIGMAS", ),
                "unianimate_poses": ("UNIANIMATE_POSE", ),
                "fantasytalking_embeds": ("FANTASYTALKING_EMBEDS", ),
                "uni3c_embeds": ("UNI3C_EMBEDS", ),
                "multitalk_embeds": ("MULTITALK_EMBEDS", ),
                "progressive_ref": ("BOOLEAN", {"default": False, "tooltip": "Use progressive reference frames"}),
            }
        }

    RETURN_TYPES = ("LATENT", )
    RETURN_NAMES = ("samples",)
    FUNCTION = "process"
    CATEGORY = "WanVideoWrapper"

    def process(self, model, image_embeds, shift, steps, cfg, seed, scheduler, riflex_freq_index, text_embeds=None,
        force_offload=True, samples=None, feta_args=None, denoise_strength=1.0, context_options=None,
        cache_args=None, teacache_args=None, flowedit_args=None, batched_cfg=False, slg_args=None, rope_function="default", loop_args=None,
        experimental_args=None, sigmas=None, unianimate_poses=None, fantasytalking_embeds=None, uni3c_embeds=None, multitalk_embeds=None, progressive_ref=False):

        patcher = model
        model = model.model
        transformer = model.diffusion_model
        dtype = model["dtype"]
        control_lora = model["control_lora"]

        transformer_options = patcher.model_options.get("transformer_options", None)

        device = mm.get_torch_device()
        offload_device = mm.unet_offload_device()

        progressive_buffer = None
        x0 = None
        prev_window = None
        
        steps = int(steps/denoise_strength)

        if text_embeds == None:
            text_embeds = {
                "prompt_embeds": [],
                "negative_prompt_embeds": [],
            }

        if isinstance(cfg, list):
            if steps != len(cfg):
                log.info(f"Received {len(cfg)} cfg values, but only {steps} steps. Setting step count to match.")
                steps = len(cfg)

        timesteps = None
        if 'unipc' in scheduler:
            sample_scheduler = FlowUniPCMultistepScheduler(shift=shift)
            if sigmas is None:
                sample_scheduler.set_timesteps(steps, device=device, shift=shift, use_beta_sigmas=('beta' in scheduler))
            else:
                sample_scheduler.sigmas = sigmas.to(device)
                sample_scheduler.timesteps = (sample_scheduler.sigmas[:-1] * 1000).to(torch.int64).to(device)
                sample_scheduler.num_inference_steps = len(sample_scheduler.timesteps)

        elif scheduler in ['euler/beta', 'euler']:
            sample_scheduler = FlowMatchEulerDiscreteScheduler(shift=shift, use_beta_sigmas=(scheduler == 'euler/beta'))
            if flowedit_args: #seems to work better
                timesteps, _ = retrieve_timesteps(sample_scheduler, device=device, sigmas=get_sampling_sigmas(steps, shift))
            else:
                sample_scheduler.set_timesteps(steps, device=device, sigmas=sigmas.tolist() if sigmas is not None else None)
        elif scheduler in ['euler/accvideo']:
            if steps != 50:
                raise Exception("Steps must be set to 50 for accvideo scheduler, 10 actual steps are used")
            sample_scheduler = FlowMatchEulerDiscreteScheduler(shift=shift, use_beta_sigmas=(scheduler == 'euler/beta'))
            sample_scheduler.set_timesteps(steps, device=device, sigmas=sigmas.tolist() if sigmas is not None else None)
            start_latent_list = [0, 5, 10, 15, 20, 25, 30, 35, 40, 45, 50]
            sample_scheduler.sigmas = sample_scheduler.sigmas[start_latent_list]
            steps = len(start_latent_list) - 1
            sample_scheduler.timesteps = timesteps = sample_scheduler.timesteps[start_latent_list[:steps]]
        elif 'dpm++' in scheduler:
            if 'sde' in scheduler:
                algorithm_type = "sde-dpmsolver++"
            else:
                algorithm_type = "dpmsolver++"
            sample_scheduler = FlowDPMSolverMultistepScheduler(shift=shift, algorithm_type=algorithm_type)
            if sigmas is None:
                sample_scheduler.set_timesteps(steps, device=device, use_beta_sigmas=('beta' in scheduler))
            else:
                sample_scheduler.sigmas = sigmas.to(device)
                sample_scheduler.timesteps = (sample_scheduler.sigmas[:-1] * 1000).to(torch.int64).to(device)
                sample_scheduler.num_inference_steps = len(sample_scheduler.timesteps)
        elif scheduler == 'deis':
            sample_scheduler = DEISMultistepScheduler(use_flow_sigmas=True, prediction_type="flow_prediction", flow_shift=shift)
            sample_scheduler.set_timesteps(steps, device=device)
            sample_scheduler.sigmas[-1] = 1e-6
        elif 'lcm' in scheduler:
            sample_scheduler = FlowMatchLCMScheduler(shift=shift, use_beta_sigmas=(scheduler == 'lcm/beta'))
            sample_scheduler.set_timesteps(steps, device=device, sigmas=sigmas.tolist() if sigmas is not None else None)
        elif 'flowmatch_causvid' in scheduler:
            if transformer.dim == 5120:
                denoising_list = [999, 934, 862, 756, 603, 410, 250, 140, 74]
            else:
                if steps != 4:
                    raise ValueError("CausVid 1.3B schedule is only for 4 steps")
                denoising_list = [1000, 750, 500, 250]
            sample_scheduler = FlowMatchScheduler(num_inference_steps=steps, shift=shift, sigma_min=0, extra_one_step=True)
            sample_scheduler.timesteps = torch.tensor(denoising_list)[:steps].to(device)
            sample_scheduler.sigmas = torch.cat([sample_scheduler.timesteps / 1000, torch.tensor([0.0], device=device)])
        elif 'flowmatch_distill' in scheduler:
            sample_scheduler = FlowMatchScheduler(
                shift=shift, sigma_min=0.0, extra_one_step=True
            )
            sample_scheduler.set_timesteps(1000, training=True)
          
            denoising_step_list = torch.tensor([999, 750, 500, 250] , dtype=torch.long)
            temp_timesteps = torch.cat((sample_scheduler.timesteps.cpu(), torch.tensor([0], dtype=torch.float32)))
            denoising_step_list = temp_timesteps[1000 - denoising_step_list]
            print("denoising_step_list: ", denoising_step_list)
            

            #denoising_step_list = [999, 750, 500, 250]
            if steps != 4:
                raise ValueError("This scheduler is only for 4 steps")
            #sample_scheduler = FlowMatchScheduler(num_inference_steps=steps, shift=shift, sigma_min=0, extra_one_step=True)
            sample_scheduler.timesteps = torch.tensor(denoising_step_list)[:steps].to(device)
            sample_scheduler.sigmas = torch.cat([sample_scheduler.timesteps / 1000, torch.tensor([0.0], device=device)])
        
        if timesteps is None:
            timesteps = sample_scheduler.timesteps
        log.info(f"timesteps: {timesteps}")
        
        if denoise_strength < 1.0:
            steps = int(steps * denoise_strength)
            timesteps = timesteps[-(steps + 1):] 
        
        seed_g = torch.Generator(device=torch.device("cpu"))
        seed_g.manual_seed(seed)
       
        control_latents = control_camera_latents = clip_fea = clip_fea_neg = end_image = recammaster = camera_embed = unianim_data = None
        vace_data = vace_context = vace_scale = None
        fun_or_fl2v_model = has_ref = drop_last = False
        phantom_latents = None
        fun_ref_image = None

        image_cond = image_embeds.get("image_embeds", None)
        ATI_tracks = None
        add_cond = attn_cond = attn_cond_neg = None
       
        if image_cond is not None:
            log.info(f"image_cond shape: {image_cond.shape}")
            #ATI tracks
            if transformer_options is not None:
                ATI_tracks = transformer_options.get("ati_tracks", None)
                if ATI_tracks is not None:
                    from .ATI.motion_patch import patch_motion
                    topk = transformer_options.get("ati_topk", 2)
                    temperature = transformer_options.get("ati_temperature", 220.0)
                    ati_start_percent = transformer_options.get("ati_start_percent", 0.0)
                    ati_end_percent = transformer_options.get("ati_end_percent", 1.0)
                    image_cond_ati = patch_motion(ATI_tracks.to(image_cond.device, image_cond.dtype), image_cond, topk=topk, temperature=temperature)
                    log.info(f"ATI tracks shape: {ATI_tracks.shape}")
            
            add_cond_latents = image_embeds.get("add_cond_latents", None)
            if add_cond_latents is not None:
                add_cond = add_cond_latents["pose_latent"]
                attn_cond = add_cond_latents["ref_latent"]
                attn_cond_neg = add_cond_latents["ref_latent_neg"]
                add_cond_start_percent = add_cond_latents["pose_cond_start_percent"]
                add_cond_end_percent = add_cond_latents["pose_cond_end_percent"]

            end_image = image_embeds.get("end_image", None)
            lat_h = image_embeds.get("lat_h", None)
            lat_w = image_embeds.get("lat_w", None)
            if lat_h is None or lat_w is None:
                raise ValueError("Clip encoded image embeds must be provided for I2V (Image to Video) model")
            fun_or_fl2v_model = image_embeds.get("fun_or_fl2v_model", False)
            noise = torch.randn(
                16,
                (image_embeds["num_frames"] - 1) // 4 + (2 if end_image is not None and not fun_or_fl2v_model else 1),
                lat_h,
                lat_w,
                dtype=torch.float32,
                generator=seed_g,
                device=torch.device("cpu"))
            seq_len = image_embeds["max_seq_len"]
            
            clip_fea = image_embeds.get("clip_context", None)
            if clip_fea is not None:
                clip_fea = clip_fea.to(dtype)
            clip_fea_neg = image_embeds.get("negative_clip_context", None)
            if clip_fea_neg is not None:
                clip_fea_neg = clip_fea_neg.to(dtype)

            control_embeds = image_embeds.get("control_embeds", None)
            if control_embeds is not None:
                if transformer.in_dim not in [48, 32]:
                    raise ValueError("Control signal only works with Fun-Control model")
                control_latents = control_embeds.get("control_images", None)
                control_camera_latents = control_embeds.get("control_camera_latents", None)
                control_camera_start_percent = control_embeds.get("control_camera_start_percent", 0.0)
                control_camera_end_percent = control_embeds.get("control_camera_end_percent", 1.0)
                control_start_percent = control_embeds.get("start_percent", 0.0)
                control_end_percent = control_embeds.get("end_percent", 1.0)
            drop_last = image_embeds.get("drop_last", False)
            has_ref = image_embeds.get("has_ref", False)
        else: #t2v
            target_shape = image_embeds.get("target_shape", None)
            if target_shape is None:
                raise ValueError("Empty image embeds must be provided for T2V (Text to Video")
            
            has_ref = image_embeds.get("has_ref", False)
            vace_context = image_embeds.get("vace_context", None)
            vace_scale = image_embeds.get("vace_scale", None)
            if not isinstance(vace_scale, list):
                vace_scale = [vace_scale] * (steps+1)
            vace_start_percent = image_embeds.get("vace_start_percent", 0.0)
            vace_end_percent = image_embeds.get("vace_end_percent", 1.0)
            vace_seqlen = image_embeds.get("vace_seq_len", None)

            vace_additional_embeds = image_embeds.get("additional_vace_inputs", [])
            if vace_context is not None:
                vace_data = [
                    {"context": vace_context, 
                     "scale": vace_scale, 
                     "start": vace_start_percent, 
                     "end": vace_end_percent,
                     "seq_len": vace_seqlen
                     }
                ]
                if len(vace_additional_embeds) > 0:
                    for i in range(len(vace_additional_embeds)):
                        if vace_additional_embeds[i].get("has_ref", False):
                            has_ref = True
                        vace_scale = vace_additional_embeds[i]["vace_scale"]
                        if not isinstance(vace_scale, list):
                            vace_scale = [vace_scale] * (steps+1)
                        vace_data.append({
                            "context": vace_additional_embeds[i]["vace_context"],
                            "scale": vace_scale,
                            "start": vace_additional_embeds[i]["vace_start_percent"],
                            "end": vace_additional_embeds[i]["vace_end_percent"],
                            "seq_len": vace_additional_embeds[i]["vace_seq_len"]
                        })

            noise = torch.randn(
                    target_shape[0],
                    target_shape[1] + 1 if has_ref else target_shape[1],
                    target_shape[2],
                    target_shape[3],
                    dtype=torch.float32,
                    device=torch.device("cpu"),
                    generator=seed_g)
            
            seq_len = math.ceil((noise.shape[2] * noise.shape[3]) / 4 * noise.shape[1])

            recammaster = image_embeds.get("recammaster", None)
            if recammaster is not None:
                camera_embed = recammaster.get("camera_embed", None)
                recam_latents = recammaster.get("source_latents", None)
                orig_noise_len = noise.shape[1]
                log.info(f"RecamMaster camera embed shape: {camera_embed.shape}")
                log.info(f"RecamMaster source video shape: {recam_latents.shape}")
                seq_len *= 2
            
            control_embeds = image_embeds.get("control_embeds", None)
            if control_embeds is not None:
                control_latents = control_embeds.get("control_images", None)
                if control_latents is not None:
                    control_latents = control_latents.to(device)
                control_camera_latents = control_embeds.get("control_camera_latents", None)
                control_camera_start_percent = control_embeds.get("control_camera_start_percent", 0.0)
                control_camera_end_percent = control_embeds.get("control_camera_end_percent", 1.0)
                if control_camera_latents is not None:
                    control_camera_latents = control_camera_latents.to(device)

                if control_lora:
                    image_cond = control_latents.to(device)
                    if not patcher.model.is_patched:
                        log.info("Re-loading control LoRA...")
                        patcher = apply_lora(patcher, device, device, low_mem_load=False)
                        patcher.model.is_patched = True
                else:
                    if transformer.in_dim not in [48, 32]:
                        raise ValueError("Control signal only works with Fun-Control model")
                    image_cond = torch.zeros_like(noise).to(device) #fun control
                    clip_fea = None
                    fun_ref_image = control_embeds.get("fun_ref_image", None)
                control_start_percent = control_embeds.get("start_percent", 0.0)
                control_end_percent = control_embeds.get("end_percent", 1.0)
            else:
                if transformer.in_dim == 36: #fun inp
                    mask_latents = torch.tile(
                        torch.zeros_like(noise[:1]), [4, 1, 1, 1]
                    )
                    masked_video_latents_input = torch.zeros_like(noise)
                    image_cond = torch.cat([mask_latents, masked_video_latents_input], dim=0).to(device)

            phantom_latents = image_embeds.get("phantom_latents", None)
            phantom_cfg_scale = image_embeds.get("phantom_cfg_scale", None)
            if not isinstance(phantom_cfg_scale, list):
                phantom_cfg_scale = [phantom_cfg_scale] * (steps +1)
            phantom_start_percent = image_embeds.get("phantom_start_percent", 0.0)
            phantom_end_percent = image_embeds.get("phantom_end_percent", 1.0)
            if phantom_latents is not None:
                phantom_latents = phantom_latents.to(device)

        latent_video_length = noise.shape[1]
        
        if unianimate_poses is not None:
            transformer.dwpose_embedding.to(device, model["dtype"])
            dwpose_data = unianimate_poses["pose"].to(device, model["dtype"])
            dwpose_data = torch.cat([dwpose_data[:,:,:1].repeat(1,1,3,1,1), dwpose_data], dim=2)
            dwpose_data = transformer.dwpose_embedding(dwpose_data)
            log.info(f"UniAnimate pose embed shape: {dwpose_data.shape}")
            if dwpose_data.shape[2] > latent_video_length:
                log.warning(f"UniAnimate pose embed length {dwpose_data.shape[2]} is longer than the video length {latent_video_length}, truncating")
                dwpose_data = dwpose_data[:,:, :latent_video_length]
            elif dwpose_data.shape[2] < latent_video_length:
                log.warning(f"UniAnimate pose embed length {dwpose_data.shape[2]} is shorter than the video length {latent_video_length}, padding with last pose")
                pad_len = latent_video_length - dwpose_data.shape[2]
                pad = dwpose_data[:,:,:1].repeat(1,1,pad_len,1,1)
                dwpose_data = torch.cat([dwpose_data, pad], dim=2)
            dwpose_data_flat = rearrange(dwpose_data, 'b c f h w -> b (f h w) c').contiguous()
            
            random_ref_dwpose_data = None
            if image_cond is not None:
                transformer.randomref_embedding_pose.to(device)
                random_ref_dwpose = unianimate_poses.get("ref", None)
                if random_ref_dwpose is not None:
                    random_ref_dwpose_data = transformer.randomref_embedding_pose(
                        random_ref_dwpose.to(device)
                        ).unsqueeze(2).to(model["dtype"]) # [1, 20, 104, 60]
                
            unianim_data = {
                "dwpose": dwpose_data_flat,
                "random_ref": random_ref_dwpose_data.squeeze(0) if random_ref_dwpose_data is not None else None,
                "strength": unianimate_poses["strength"],
                "start_percent": unianimate_poses["start_percent"],
                "end_percent": unianimate_poses["end_percent"]
            }

        audio_proj = multitalk_audio_embedding = None
        audio_scale = 1.0
        if fantasytalking_embeds is not None:
            audio_proj = fantasytalking_embeds["audio_proj"].to(device)
            audio_context_lens = fantasytalking_embeds["audio_context_lens"]
            audio_scale = fantasytalking_embeds["audio_scale"]
            audio_cfg_scale = fantasytalking_embeds["audio_cfg_scale"]
            if not isinstance(audio_cfg_scale, list):
                audio_cfg_scale = [audio_cfg_scale] * (steps +1)
            log.info(f"Audio proj shape: {audio_proj.shape}, audio context lens: {audio_context_lens}")
        elif multitalk_embeds is not None:
            multitalk_audio_embedding = multitalk_embeds["audio_features"].to(device, dtype)
            audio_scale = multitalk_embeds["audio_scale"]
            audio_cfg_scale = multitalk_embeds["audio_cfg_scale"]
            if not isinstance(audio_cfg_scale, list):
                audio_cfg_scale = [audio_cfg_scale] * (steps +1)
            log.info(f"Multitalk audio features shape: {multitalk_audio_embedding.shape}")
    
        
        minimax_latents = minimax_mask_latents = None
        minimax_latents = image_embeds.get("minimax_latents", None)
        minimax_mask_latents = image_embeds.get("minimax_mask_latents", None)
        if minimax_latents is not None:
            log.info(f"minimax_latents: {minimax_latents.shape}")
            log.info(f"minimax_mask_latents: {minimax_mask_latents.shape}")
            minimax_latents = minimax_latents.to(device, dtype)
            minimax_mask_latents = minimax_mask_latents.to(device, dtype)

        is_looped = False
        progressive_buffer = None
        if context_options is not None:
            def create_window_mask(noise_pred_context, c, latent_video_length, context_overlap, looped=False):
                window_mask = torch.ones_like(noise_pred_context)
                
                # Apply left-side blending for all except first chunk (or always in loop mode)
                if min(c) > 0 or (looped and max(c) == latent_video_length - 1):
                    ramp_up = torch.linspace(0, 1, context_overlap, device=noise_pred_context.device)
                    ramp_up = ramp_up.view(1, -1, 1, 1)
                    window_mask[:, :context_overlap] = ramp_up
                    
                # Apply right-side blending for all except last chunk (or always in loop mode)
                if max(c) < latent_video_length - 1 or (looped and min(c) == 0):
                    ramp_down = torch.linspace(1, 0, context_overlap, device=noise_pred_context.device)
                    ramp_down = ramp_down.view(1, -1, 1, 1)
                    window_mask[:, -context_overlap:] = ramp_down
                    
                return window_mask
            
            context_schedule = context_options["context_schedule"]
            context_frames =  (context_options["context_frames"] - 1) // 4 + 1
            context_stride = context_options["context_stride"] // 4
            context_overlap = context_options["context_overlap"] // 4
            context_vae = context_options.get("vae", None)
            if context_vae is not None:
                context_vae.to(device)

            if progressive_ref:
                progressive_buffer = ProgressiveReferenceBuffer(device)

            self.window_tracker = WindowTracker(verbose=context_options["verbose"])

            # Get total number of prompts
            num_prompts = len(text_embeds["prompt_embeds"])
            log.info(f"Number of prompts: {num_prompts}")
            # Calculate which section this context window belongs to
            section_size = latent_video_length / num_prompts
            log.info(f"Section size: {section_size}")
            is_looped = context_schedule == "uniform_looped"

            seq_len = math.ceil((noise.shape[2] * noise.shape[3]) / 4 * context_frames)

            if context_options["freenoise"]:
                log.info("Applying FreeNoise")
                # code from AnimateDiff-Evolved by Kosinkadink (https://github.com/Kosinkadink/ComfyUI-AnimateDiff-Evolved)
                delta = context_frames - context_overlap
                for start_idx in range(0, latent_video_length-context_frames, delta):
                    place_idx = start_idx + context_frames
                    if place_idx >= latent_video_length:
                        break
                    end_idx = place_idx - 1

                    if end_idx + delta >= latent_video_length:
                        final_delta = latent_video_length - place_idx
                        list_idx = torch.tensor(list(range(start_idx,start_idx+final_delta)), device=torch.device("cpu"), dtype=torch.long)
                        list_idx = list_idx[torch.randperm(final_delta, generator=seed_g)]
                        noise[:, place_idx:place_idx + final_delta, :, :] = noise[:, list_idx, :, :]
                        break
                    list_idx = torch.tensor(list(range(start_idx,start_idx+delta)), device=torch.device("cpu"), dtype=torch.long)
                    list_idx = list_idx[torch.randperm(delta, generator=seed_g)]
                    noise[:, place_idx:place_idx + delta, :, :] = noise[:, list_idx, :, :]
            
            log.info(f"Context schedule enabled: {context_frames} frames, {context_stride} stride, {context_overlap} overlap")
            from .context import get_context_scheduler
            context = get_context_scheduler(context_schedule)

        if samples is not None:
            input_samples = samples["samples"].squeeze(0).to(noise)
            if input_samples.shape[1] != noise.shape[1]:
                input_samples = torch.cat([input_samples[:, :1].repeat(1, noise.shape[1] - input_samples.shape[1], 1, 1), input_samples], dim=1)
            original_image = input_samples.to(device)
            if denoise_strength < 1.0:
                latent_timestep = timesteps[:1].to(noise)
                noise = noise * latent_timestep / 1000 + (1 - latent_timestep / 1000) * input_samples

            mask = samples.get("mask", None)
            if mask is not None:
                if mask.shape[2] != noise.shape[1]:
                    mask = torch.cat([torch.zeros(1, noise.shape[0], noise.shape[1] - mask.shape[2], noise.shape[2], noise.shape[3]), mask], dim=2)            

        latent = noise.to(device)

        freqs = None
        transformer.rope_embedder.k = None
        transformer.rope_embedder.num_frames = None
        if rope_function=="comfy":
            transformer.rope_embedder.k = riflex_freq_index
            transformer.rope_embedder.num_frames = latent_video_length
        else:
            d = transformer.dim // transformer.num_heads
            freqs = torch.cat([
                rope_params(1024, d - 4 * (d // 6), L_test=latent_video_length, k=riflex_freq_index),
                rope_params(1024, 2 * (d // 6)),
                rope_params(1024, 2 * (d // 6))
            ],
            dim=1)

        if not isinstance(cfg, list):
            cfg = [cfg] * (steps +1)

        log.info(f"Seq len: {seq_len}")
           
        pbar = ProgressBar(steps)

        if args.preview_method in [LatentPreviewMethod.Auto, LatentPreviewMethod.Latent2RGB]: #default for latent2rgb
            from latent_preview import prepare_callback
        else:
            from .latent_preview import prepare_callback #custom for tiny VAE previews
        callback = prepare_callback(patcher, steps)

        #blockswap init        
        if transformer_options is not None:
            block_swap_args = transformer_options.get("block_swap_args", None)

        if block_swap_args is not None:
            transformer.use_non_blocking = block_swap_args.get("use_non_blocking", True)
            for name, param in transformer.named_parameters():
                if "block" not in name:
                    param.data = param.data.to(device)
                if "control_adapter" in name:
                    param.data = param.data.to(device)
                elif block_swap_args["offload_txt_emb"] and "txt_emb" in name:
                    param.data = param.data.to(offload_device, non_blocking=transformer.use_non_blocking)
                elif block_swap_args["offload_img_emb"] and "img_emb" in name:
                    param.data = param.data.to(offload_device, non_blocking=transformer.use_non_blocking)

            transformer.block_swap(
                block_swap_args["blocks_to_swap"] - 1 ,
                block_swap_args["offload_txt_emb"],
                block_swap_args["offload_img_emb"],
                vace_blocks_to_swap = block_swap_args.get("vace_blocks_to_swap", None),
            )

        elif model["auto_cpu_offload"]:
            for module in transformer.modules():
                if hasattr(module, "offload"):
                    module.offload()
                if hasattr(module, "onload"):
                    module.onload()
        elif model["manual_offloading"]:
            transformer.to(device)

        #controlnet
        controlnet_latents = controlnet = None
        if transformer_options is not None:
            controlnet = transformer_options.get("controlnet", None)
            if controlnet is not None:
                self.controlnet = controlnet["controlnet"]
                controlnet_start = controlnet["controlnet_start"]
                controlnet_end = controlnet["controlnet_end"]
                controlnet_latents = controlnet["control_latents"]
                controlnet["controlnet_weight"] = controlnet["controlnet_strength"]
                controlnet["controlnet_stride"] = controlnet["control_stride"]

        #uni3c
        pcd_data = pcd_data_input = None
        if uni3c_embeds is not None:
            transformer.controlnet = uni3c_embeds["controlnet"]
            pcd_data = {
                "render_latent": uni3c_embeds["render_latent"].to(dtype),
                "render_mask": uni3c_embeds["render_mask"],
                "camera_embedding": uni3c_embeds["camera_embedding"],
                "controlnet_weight": uni3c_embeds["controlnet_weight"],
                "start": uni3c_embeds["start"],
                "end": uni3c_embeds["end"],
            }

        #feta
        if feta_args is not None and latent_video_length > 1:
            set_enhance_weight(feta_args["weight"])
            feta_start_percent = feta_args["start_percent"]
            feta_end_percent = feta_args["end_percent"]
            if context_options is not None:
                set_num_frames(context_frames)
            else:
                set_num_frames(latent_video_length)
            enable_enhance()
        else:
            feta_args = None
            disable_enhance()

        # Initialize Cache if enabled
        transformer.enable_teacache = transformer.enable_magcache = False
        if teacache_args is not None: #for backward compatibility on old workflows
            cache_args = teacache_args
        if cache_args is not None:            
            transformer.cache_device = cache_args["cache_device"]
            if cache_args["cache_type"] == "TeaCache":
                log.info(f"TeaCache: Using cache device: {transformer.cache_device}")
                transformer.teacache_state.clear_all()
                transformer.enable_teacache = True
                transformer.rel_l1_thresh = cache_args["rel_l1_thresh"]
                transformer.teacache_start_step = cache_args["start_step"]
                transformer.teacache_end_step = len(timesteps)-1 if cache_args["end_step"] == -1 else cache_args["end_step"]
                transformer.teacache_use_coefficients = cache_args["use_coefficients"]
                transformer.teacache_mode = cache_args["mode"]
            elif cache_args["cache_type"] == "MagCache":
                log.info(f"MagCache: Using cache device: {transformer.cache_device}")
                transformer.magcache_state.clear_all()
                transformer.enable_magcache = True
                transformer.magcache_start_step = cache_args["start_step"]
                transformer.magcache_end_step = len(timesteps)-1 if cache_args["end_step"] == -1 else cache_args["end_step"]
                transformer.magcache_thresh = cache_args["magcache_thresh"]
                transformer.magcache_K = cache_args["magcache_K"]

        if slg_args is not None:
            assert batched_cfg is not None, "Batched cfg is not supported with SLG"
            transformer.slg_blocks = slg_args["blocks"]
            transformer.slg_start_percent = slg_args["start_percent"]
            transformer.slg_end_percent = slg_args["end_percent"]
        else:
            transformer.slg_blocks = None

        self.cache_state = [None, None]
        if phantom_latents is not None:
            log.info(f"Phantom latents shape: {phantom_latents.shape}")
            self.cache_state = [None, None, None]
        self.cache_state_source = [None, None]
        self.cache_states_context = []

        if flowedit_args is not None:
            source_embeds = flowedit_args["source_embeds"]
            source_image_embeds = flowedit_args.get("source_image_embeds", image_embeds)
            source_image_cond = source_image_embeds.get("image_embeds", None)
            source_clip_fea = source_image_embeds.get("clip_fea", clip_fea)
            if source_image_cond is not None:
                source_image_cond = source_image_cond.to(dtype)
            skip_steps = flowedit_args["skip_steps"]
            drift_steps = flowedit_args["drift_steps"]
            source_cfg = flowedit_args["source_cfg"]
            if not isinstance(source_cfg, list):
                source_cfg = [source_cfg] * (steps +1)
            drift_cfg = flowedit_args["drift_cfg"]
            if not isinstance(drift_cfg, list):
                drift_cfg = [drift_cfg] * (steps +1)

            x_init = samples["samples"].clone().squeeze(0).to(device)
            x_tgt = samples["samples"].squeeze(0).to(device)

            sample_scheduler = FlowMatchEulerDiscreteScheduler(
                num_train_timesteps=1000,
                shift=flowedit_args["drift_flow_shift"],
                use_dynamic_shifting=False)

            sampling_sigmas = get_sampling_sigmas(steps, flowedit_args["drift_flow_shift"])
           
            drift_timesteps, _ = retrieve_timesteps(
                sample_scheduler,
                device=device,
                sigmas=sampling_sigmas)

            if drift_steps > 0:
                drift_timesteps = torch.cat([drift_timesteps, torch.tensor([0]).to(drift_timesteps.device)]).to(drift_timesteps.device)
                timesteps[-drift_steps:] = drift_timesteps[-drift_steps:]

        use_cfg_zero_star = use_fresca = False
        if experimental_args is not None:
            video_attention_split_steps = experimental_args.get("video_attention_split_steps", [])
            if video_attention_split_steps:
                transformer.video_attention_split_steps = [int(x.strip()) for x in video_attention_split_steps.split(",")]
            else:
                transformer.video_attention_split_steps = []

            use_zero_init = experimental_args.get("use_zero_init", True)
            use_cfg_zero_star = experimental_args.get("cfg_zero_star", False)
            zero_star_steps = experimental_args.get("zero_star_steps", 0)

            use_fresca = experimental_args.get("use_fresca", False)
            if use_fresca:
                fresca_scale_low = experimental_args.get("fresca_scale_low", 1.0)
                fresca_scale_high = experimental_args.get("fresca_scale_high", 1.25)
                fresca_freq_cutoff = experimental_args.get("fresca_freq_cutoff", 20)

        #region model pred
        def predict_with_cfg(z, cfg_scale, positive_embeds, negative_embeds, timestep, idx, image_cond=None, clip_fea=None, 
                             control_latents=None, vace_data=None, unianim_data=None, audio_proj=None, control_camera_latents=None, 
                             add_cond=None, cache_state=None, context_window=None):
            z = z.to(dtype)
            with torch.autocast(device_type=mm.get_autocast_device(device), dtype=dtype, enabled=("fp8" in model["quantization"])):

                if use_cfg_zero_star and (idx <= zero_star_steps) and use_zero_init:
                    return z*0, None

                nonlocal patcher
                current_step_percentage = idx / len(timesteps)
                control_lora_enabled = False
                image_cond_input = None
                if control_latents is not None:
                    if control_lora:
                        control_lora_enabled = True
                    else:
                        if (control_start_percent <= current_step_percentage <= control_end_percent) or \
                            (control_end_percent > 0 and idx == 0 and current_step_percentage >= control_start_percent):
                            image_cond_input = torch.cat([control_latents.to(z), image_cond.to(z)])
                        else:
                            image_cond_input = torch.cat([torch.zeros_like(image_cond, dtype=dtype), image_cond.to(z)])
                        if fun_ref_image is not None:
                            fun_ref_input = fun_ref_image.to(z)
                        else:
                            fun_ref_input = torch.zeros_like(z, dtype=z.dtype)[:, 0].unsqueeze(1)
                            #fun_ref_input = None

                    if control_lora:
                        if not control_start_percent <= current_step_percentage <= control_end_percent:
                            control_lora_enabled = False
                            if patcher.model.is_patched:
                                log.info("Unloading LoRA...")
                                patcher.unpatch_model(device)
                                patcher.model.is_patched = False
                        else:
                            image_cond_input = control_latents.to(z)
                            if not patcher.model.is_patched:
                                log.info("Loading LoRA...")
                                patcher = apply_lora(patcher, device, device, low_mem_load=False)
                                patcher.model.is_patched = True
                                
                elif ATI_tracks is not None and ((ati_start_percent <= current_step_percentage <= ati_end_percent) or 
                              (ati_end_percent > 0 and idx == 0 and current_step_percentage >= ati_start_percent)):
                    image_cond_input = image_cond_ati.to(z)
                else:
                    image_cond_input = image_cond.to(z) if image_cond is not None else None

                if control_camera_latents is not None:
                    if (control_camera_start_percent <= current_step_percentage <= control_camera_end_percent) or \
                            (control_end_percent > 0 and idx == 0 and current_step_percentage >= control_camera_start_percent):
                        control_camera_input = control_camera_latents.to(z)
                    else:
                        control_camera_input = None

                if recammaster is not None:
                    z = torch.cat([z, recam_latents.to(z)], dim=1)
                    
                use_phantom = False
                if phantom_latents is not None:
                    if (phantom_start_percent <= current_step_percentage <= phantom_end_percent) or \
                        (phantom_end_percent > 0 and idx == 0 and current_step_percentage >= phantom_start_percent):

                        z_pos = torch.cat([z[:,:-phantom_latents.shape[1]], phantom_latents.to(z)], dim=1)
                        z_phantom_img = torch.cat([z[:,:-phantom_latents.shape[1]], phantom_latents.to(z)], dim=1)
                        z_neg = torch.cat([z[:,:-phantom_latents.shape[1]], torch.zeros_like(phantom_latents).to(z)], dim=1)
                        use_phantom = True
                        if cache_state is not None and len(cache_state) != 3:
                            cache_state.append(None)
                if not use_phantom:
                    z_pos = z_neg = z

                if controlnet_latents is not None:
                    if (controlnet_start <= current_step_percentage < controlnet_end):
                        self.controlnet.to(device)
                        controlnet_states = self.controlnet(
                            hidden_states=z.unsqueeze(0).to(device, self.controlnet.dtype),
                            timestep=timestep,
                            encoder_hidden_states=positive_embeds[0].unsqueeze(0).to(device, self.controlnet.dtype),
                            attention_kwargs=None,
                            controlnet_states=controlnet_latents.to(device, self.controlnet.dtype),
                            return_dict=False,
                        )[0]
                        if isinstance(controlnet_states, (tuple, list)):
                            controlnet["controlnet_states"] = [x.to(z) for x in controlnet_states]
                        else:
                            controlnet["controlnet_states"] = controlnet_states.to(z)

                add_cond_input = None
                if add_cond is not None:
                    if (add_cond_start_percent <= current_step_percentage <= add_cond_end_percent) or \
                        (add_cond_end_percent > 0 and idx == 0 and current_step_percentage >= add_cond_start_percent):
                        add_cond_input = add_cond

                if minimax_latents is not None:
                    z_pos = z_neg = torch.cat([z, minimax_latents, minimax_mask_latents], dim=0)
                
                if multitalk_audio_embedding is not None:
                    audio_embedding = [multitalk_audio_embedding]
                    audio_embs = []
                    indices = (torch.arange(4 + 1) - 2) * 1 
                    # split audio with window size
                    if context_window is None:
                        for human_idx in range(1):   
                            center_indices = torch.arange(
                                0,
                                latent_video_length * 4 + 1 if add_cond is not None else (latent_video_length-1) * 4 + 1,
                                1,
                            ).unsqueeze(
                                1
                            ) + indices.unsqueeze(0)
                            center_indices = torch.clamp(center_indices, min=0, max=audio_embedding[human_idx].shape[0] - 1)
                            audio_emb = audio_embedding[human_idx][center_indices].unsqueeze(0).to(device)
                            audio_embs.append(audio_emb)
                    else:
                        for human_idx in range(1):
                            audio_start = context_window[0] * 4
                            audio_end = context_window[-1] * 4 + 1
                            print("audio_start: ", audio_start, "audio_end: ", audio_end)
                            center_indices = torch.arange(audio_start, audio_end, 1).unsqueeze(1) + indices.unsqueeze(0)
                            center_indices = torch.clamp(center_indices, min=0, max=audio_embedding[human_idx].shape[0] - 1)
                            audio_emb = audio_embedding[human_idx][center_indices].unsqueeze(0).to(device)
                            audio_embs.append(audio_emb)
                    audio_embs = torch.concat(audio_embs, dim=0).to(dtype)
                
                if context_window is not None and pcd_data is not None and pcd_data["render_latent"].shape[2] != context_frames:
                    pcd_data_input = {"render_latent": pcd_data["render_latent"][:, :, context_window]}
                    for k in pcd_data:
                        if k != "render_latent":
                            pcd_data_input[k] = pcd_data[k]
                else:
                    pcd_data_input = pcd_data

                 
                base_params = {
                    'seq_len': seq_len,
                    'device': device,
                    'freqs': freqs,
                    't': timestep,
                    'current_step': idx,
                    'control_lora_enabled': control_lora_enabled,
                    'camera_embed': camera_embed,
                    'unianim_data': unianim_data,
                    'fun_ref': fun_ref_input if fun_ref_image is not None else None,
                    'fun_camera': control_camera_input if control_camera_latents is not None else None,
                    'audio_proj': audio_proj if fantasytalking_embeds is not None else None,
                    'audio_context_lens': audio_context_lens if fantasytalking_embeds is not None else None,
                    'audio_scale': audio_scale,
                    "pcd_data": pcd_data_input,
                    "controlnet": controlnet,
                    "add_cond": add_cond_input,
                    "nag_params": text_embeds.get("nag_params", {}),
                    "nag_context": text_embeds.get("nag_prompt_embeds", None),
                    "multitalk_audio": audio_embs if multitalk_audio_embedding is not None else None,
                }

                batch_size = 1

                if not math.isclose(cfg_scale, 1.0) and len(positive_embeds) > 1:
                    negative_embeds = negative_embeds * len(positive_embeds)

                if not batched_cfg:
                    #cond
                    noise_pred_cond, cache_state_cond = transformer(
                        [z_pos], context=positive_embeds, y=[image_cond_input] if image_cond_input is not None else None,
                        clip_fea=clip_fea, is_uncond=False, current_step_percentage=current_step_percentage,
                        pred_id=cache_state[0] if cache_state else None,
                        vace_data=vace_data, attn_cond=attn_cond,
                        **base_params
                    )
                    noise_pred_cond = noise_pred_cond[0].to(intermediate_device)
                    if math.isclose(cfg_scale, 1.0):
                        if use_fresca:
                            noise_pred_cond = fourier_filter(
                                noise_pred_cond,
                                scale_low=fresca_scale_low,
                                scale_high=fresca_scale_high,
                                freq_cutoff=fresca_freq_cutoff,
                            )
                        return noise_pred_cond, [cache_state_cond]
                    #uncond
                    if fantasytalking_embeds is not None:
                        if not math.isclose(audio_cfg_scale[idx], 1.0):
                            base_params['audio_proj'] = None
                    noise_pred_uncond, cache_state_uncond = transformer(
                        [z_neg], context=negative_embeds, clip_fea=clip_fea_neg if clip_fea_neg is not None else clip_fea,
                        y=[image_cond_input] if image_cond_input is not None else None, 
                        is_uncond=True, current_step_percentage=current_step_percentage,
                        pred_id=cache_state[1] if cache_state else None,
                        vace_data=vace_data, attn_cond=attn_cond_neg,
                        **base_params
                    )
                    noise_pred_uncond = noise_pred_uncond[0].to(intermediate_device)
                    #phantom
                    if use_phantom and not math.isclose(phantom_cfg_scale[idx], 1.0):
                        noise_pred_phantom, cache_state_phantom = transformer(
                        [z_phantom_img], context=negative_embeds, clip_fea=clip_fea_neg if clip_fea_neg is not None else clip_fea,
                        y=[image_cond_input] if image_cond_input is not None else None, 
                        is_uncond=True, current_step_percentage=current_step_percentage,
                        pred_id=cache_state[2] if cache_state else None,
                        vace_data=None,
                        **base_params
                    )
                        noise_pred_phantom = noise_pred_phantom[0].to(intermediate_device)
                        
                        noise_pred = noise_pred_uncond + phantom_cfg_scale[idx] * (noise_pred_phantom - noise_pred_uncond) + cfg_scale * (noise_pred_cond - noise_pred_phantom)
                        return noise_pred, [cache_state_cond, cache_state_uncond, cache_state_phantom]
                    #fantasytalking
                    if fantasytalking_embeds is not None:
                        if not math.isclose(audio_cfg_scale[idx], 1.0):
                            if cache_state is not None and len(cache_state) != 3:
                                cache_state.append(None)
                            base_params['audio_proj'] = None
                            noise_pred_no_audio, cache_state_audio = transformer(
                                [z_pos], context=positive_embeds, y=[image_cond_input] if image_cond_input is not None else None,
                                clip_fea=clip_fea, is_uncond=False, current_step_percentage=current_step_percentage,
                                pred_id=cache_state[2] if cache_state else None,
                                vace_data=vace_data,
                                **base_params
                            )
                            noise_pred_no_audio = noise_pred_no_audio[0].to(intermediate_device)
                            noise_pred = (
                                noise_pred_uncond
                                + cfg_scale * (noise_pred_no_audio - noise_pred_uncond)
                                + audio_cfg_scale[idx] * (noise_pred_cond - noise_pred_no_audio)
                                )
                            return noise_pred, [cache_state_cond, cache_state_uncond, cache_state_audio]
                    elif multitalk_audio_embedding is not None:
                        if not math.isclose(audio_cfg_scale[idx], 1.0):
                            if cache_state is not None and len(cache_state) != 3:
                                cache_state.append(None)
                            base_params['multitalk_audio'] = torch.zeros_like(audio_embs)[-1:]
                            noise_pred_no_audio, cache_state_audio = transformer(
                                [z_pos], context=negative_embeds, y=[image_cond_input] if image_cond_input is not None else None,
                                clip_fea=clip_fea, is_uncond=False, current_step_percentage=current_step_percentage,
                                pred_id=cache_state[2] if cache_state else None,
                                vace_data=vace_data,
                                **base_params
                            )
                            noise_pred_no_audio = noise_pred_no_audio[0].to(intermediate_device)
                            noise_pred = (
                                noise_pred_no_audio
                                + cfg_scale * (noise_pred_cond - noise_pred_uncond)
                                + audio_cfg_scale[idx] * (noise_pred_uncond - noise_pred_no_audio)
                                )
                            return noise_pred, [cache_state_cond, cache_state_uncond, cache_state_audio]

                #batched
                else:
                    cache_state_uncond = None
                    [noise_pred_cond, noise_pred_uncond], cache_state_cond = transformer(
                        [z] + [z], context=positive_embeds + negative_embeds, 
                        y=[image_cond_input] + [image_cond_input] if image_cond_input is not None else None,
                        clip_fea=clip_fea.repeat(2,1,1), is_uncond=False, current_step_percentage=current_step_percentage,
                        pred_id=cache_state[0] if cache_state else None,
                        **base_params
                    )
                #cfg

                #https://github.com/WeichenFan/CFG-Zero-star/
                if use_cfg_zero_star:
                    alpha = optimized_scale(
                        noise_pred_cond.view(batch_size, -1),
                        noise_pred_uncond.view(batch_size, -1)
                    ).view(batch_size, 1, 1, 1)
                else:
                    alpha = 1.0

                #https://github.com/WikiChao/FreSca
                if use_fresca:
                    filtered_cond = fourier_filter(
                        noise_pred_cond - noise_pred_uncond,
                        scale_low=fresca_scale_low,
                        scale_high=fresca_scale_high,
                        freq_cutoff=fresca_freq_cutoff,
                    )
                    noise_pred = noise_pred_uncond * alpha + cfg_scale * filtered_cond * alpha
                else:
                    noise_pred = noise_pred_uncond * alpha + cfg_scale * (noise_pred_cond - noise_pred_uncond * alpha)
                

                return noise_pred, [cache_state_cond, cache_state_uncond]

        log.info(f"Sampling {(latent_video_length-1) * 4 + 1} frames at {latent.shape[3]*8}x{latent.shape[2]*8} with {steps} steps")

        intermediate_device = device

        # diff diff prep
        masks = None
        if samples is not None and mask is not None:
            mask = 1 - mask
            thresholds = torch.arange(len(timesteps), dtype=original_image.dtype) / len(timesteps)
            thresholds = thresholds.unsqueeze(1).unsqueeze(1).unsqueeze(1).unsqueeze(1).to(device)
            masks = mask.repeat(len(timesteps), 1, 1, 1, 1).to(device) 
            masks = masks > thresholds

        latent_shift_loop = False
        if loop_args is not None:
            latent_shift_loop = True
            is_looped = True
            latent_skip = loop_args["shift_skip"]
            latent_shift_start_percent = loop_args["start_percent"]
            latent_shift_end_percent = loop_args["end_percent"]
            shift_idx = 0

        #clear memory before sampling
        mm.unload_all_models()
        mm.soft_empty_cache()
        gc.collect()
        try:
            torch.cuda.reset_peak_memory_stats(device)
        except:
            pass

        prev_window = None
        #region main loop start
        for idx, t in enumerate(tqdm(timesteps)):
            if flowedit_args is not None:
                if idx < skip_steps:
                    continue

            # diff diff
            if masks is not None:
                if idx < len(timesteps) - 1:
                    noise_timestep = timesteps[idx+1]
                    image_latent = sample_scheduler.scale_noise(
                        original_image, torch.tensor([noise_timestep]), noise.to(device)
                    )
                    mask = masks[idx]
                    mask = mask.to(latent)
                    latent = image_latent * mask + latent * (1-mask)
                    # end diff diff

            latent_model_input = latent.to(device)

            timestep = torch.tensor([t]).to(device)
            current_step_percentage = idx / len(timesteps)

            ### latent shift
            if latent_shift_loop:
                if latent_shift_start_percent <= current_step_percentage <= latent_shift_end_percent:
                    latent_model_input = torch.cat([latent_model_input[:, shift_idx:]] + [latent_model_input[:, :shift_idx]], dim=1)

            #enhance-a-video
            if feta_args is not None and feta_start_percent <= current_step_percentage <= feta_end_percent:
                enable_enhance()
            else:
                disable_enhance()

            #flow-edit
            if flowedit_args is not None:
                sigma = t / 1000.0
                sigma_prev = (timesteps[idx + 1] if idx < len(timesteps) - 1 else timesteps[-1]) / 1000.0
                noise = torch.randn(x_init.shape, generator=seed_g, device=torch.device("cpu"))
                if idx < len(timesteps) - drift_steps:
                    cfg = drift_cfg
                
                zt_src = (1-sigma) * x_init + sigma * noise.to(t)
                zt_tgt = x_tgt + zt_src - x_init

                #source
                if idx < len(timesteps) - drift_steps:
                    if context_options is not None:
                        counter = torch.zeros_like(zt_src, device=intermediate_device)
                        vt_src = torch.zeros_like(zt_src, device=intermediate_device)
                        context_queue = list(context(idx, steps, latent_video_length, context_frames, context_stride, context_overlap))
                        for c in context_queue:
                            if progressive_buffer is not None:
                                if prev_window is not None and c[0] > prev_window[0]:
                                    progressive_buffer.store(x0, prev_window)
                                prev_window = c
                            window_id = self.window_tracker.get_window_id(c)

                            if cache_args is not None:
                                current_teacache = self.window_tracker.get_teacache(window_id, self.cache_state)
                            else:
                                current_teacache = None

                            prompt_index = min(int(max(c) / section_size), num_prompts - 1)
                            if context_options["verbose"]:
                                log.info(f"Prompt index: {prompt_index}")

                            if len(source_embeds["prompt_embeds"]) > 1:
                                positive = source_embeds["prompt_embeds"][prompt_index]
                            else:
                                positive = source_embeds["prompt_embeds"]

                            partial_img_emb = None
                            if source_image_cond is not None:
                                partial_img_emb = source_image_cond[:, c, :, :]
                                partial_img_emb[:, 0, :, :] = source_image_cond[:, 0, :, :].to(intermediate_device)

                            if progressive_buffer is not None and partial_img_emb is not None:
                                partial_img_emb = progressive_buffer.inject(partial_img_emb, c)

                            partial_zt_src = zt_src[:, c, :, :]
                            vt_src_context, new_teacache = predict_with_cfg(
                                partial_zt_src, cfg[idx], 
                                positive, source_embeds["negative_prompt_embeds"],
                                timestep, idx, partial_img_emb, control_latents,
                                source_clip_fea, current_teacache)
                            
                            if cache_args is not None:
                                self.window_tracker.cache_states[window_id] = new_teacache

                            window_mask = create_window_mask(vt_src_context, c, latent_video_length, context_overlap)
                            vt_src[:, c, :, :] += vt_src_context * window_mask
                            counter[:, c, :, :] += window_mask
                        vt_src /= counter
                        if progressive_buffer is not None:
                            prev_window = context_queue[-1]
                    else:
                        vt_src, self.cache_state_source = predict_with_cfg(
                            zt_src, cfg[idx], 
                            source_embeds["prompt_embeds"], 
                            source_embeds["negative_prompt_embeds"],
                            timestep, idx, source_image_cond, 
                            source_clip_fea, control_latents,
                            cache_state=self.cache_state_source)
                else:
                    if idx == len(timesteps) - drift_steps:
                        x_tgt = zt_tgt
                    zt_tgt = x_tgt
                    vt_src = 0
                #target
                if context_options is not None:
                    counter = torch.zeros_like(zt_tgt, device=intermediate_device)
                    vt_tgt = torch.zeros_like(zt_tgt, device=intermediate_device)
                    context_queue = list(context(idx, steps, latent_video_length, context_frames, context_stride, context_overlap))
                    for c in context_queue:
                        if progressive_buffer is not None:
                            if prev_window is not None and c[0] > prev_window[0]:
                                progressive_buffer.store(x0, prev_window)
                            prev_window = c
                        window_id = self.window_tracker.get_window_id(c)

                        if cache_args is not None:
                            current_teacache = self.window_tracker.get_teacache(window_id, self.cache_state)
                        else:
                            current_teacache = None

                        prompt_index = min(int(max(c) / section_size), num_prompts - 1)
                        if context_options["verbose"]:
                            log.info(f"Prompt index: {prompt_index}")
                     
                        if len(text_embeds["prompt_embeds"]) > 1:
                            positive = text_embeds["prompt_embeds"][prompt_index]
                        else:
                            positive = text_embeds["prompt_embeds"]
                        
                        partial_img_emb = None
                        partial_control_latents = None
                        if image_cond is not None:
                            partial_img_emb = image_cond[:, c, :, :]
                            partial_img_emb[:, 0, :, :] = image_cond[:, 0, :, :].to(intermediate_device)
                            if progressive_buffer is not None:
                                partial_img_emb = progressive_buffer.inject(partial_img_emb, c)
                        if control_latents is not None:
                            partial_control_latents = control_latents[:, c, :, :]

                        partial_zt_tgt = zt_tgt[:, c, :, :]
                        vt_tgt_context, new_teacache = predict_with_cfg(
                            partial_zt_tgt, cfg[idx], 
                            positive, text_embeds["negative_prompt_embeds"],
                            timestep, idx, partial_img_emb, partial_control_latents,
                            clip_fea, current_teacache)
                        
                        if cache_args is not None:
                            self.window_tracker.cache_states[window_id] = new_teacache
                        
                        window_mask = create_window_mask(vt_tgt_context, c, latent_video_length, context_overlap)
                        vt_tgt[:, c, :, :] += vt_tgt_context * window_mask
                        counter[:, c, :, :] += window_mask
                    vt_tgt /= counter
                    if progressive_buffer is not None:
                        prev_window = context_queue[-1]
                else:
                    vt_tgt, self.cache_state = predict_with_cfg(
                        zt_tgt, cfg[idx], 
                        text_embeds["prompt_embeds"], 
                        text_embeds["negative_prompt_embeds"], 
                        timestep, idx, image_cond, clip_fea, control_latents,
                        cache_state=self.cache_state)
                v_delta = vt_tgt - vt_src
                x_tgt = x_tgt.to(torch.float32)
                v_delta = v_delta.to(torch.float32)
                x_tgt = x_tgt + (sigma_prev - sigma) * v_delta
                x0 = x_tgt
            #context windowing
            elif context_options is not None:
                counter = torch.zeros_like(latent_model_input, device=intermediate_device)
                noise_pred = torch.zeros_like(latent_model_input, device=intermediate_device)
                context_queue = list(context(idx, steps, latent_video_length, context_frames, context_stride, context_overlap))
                context_pbar = ProgressBar(len(context_queue))
                for i, c in enumerate(context_queue):
                    if progressive_buffer is not None:
                        if prev_window is not None and c[0] > prev_window[0]:
                            progressive_buffer.store(x0, prev_window)
                        prev_window = c
                    window_id = self.window_tracker.get_window_id(c)
                    
                    if cache_args is not None:
                        current_teacache = self.window_tracker.get_teacache(window_id, self.cache_state)
                    else:
                        current_teacache = None

                    prompt_index = min(int(max(c) / section_size), num_prompts - 1)
                    if context_options["verbose"]:
                        log.info(f"Prompt index: {prompt_index}")
                    
                    # Use the appropriate prompt for this section
                    if len(text_embeds["prompt_embeds"]) > 1:
                        positive = text_embeds["prompt_embeds"][prompt_index]
                    else:
                        positive = text_embeds["prompt_embeds"]

                    partial_img_emb = None
                    partial_control_latents = None
                    if image_cond is not None:
                        partial_img_emb = image_cond[:, c]
                        partial_img_emb[:, 0] = image_cond[:, 0].to(intermediate_device)
                        if progressive_buffer is not None:
                            partial_img_emb = progressive_buffer.inject(partial_img_emb, c)

                        if control_latents is not None:
                            partial_control_latents = control_latents[:, c]
                    
                    partial_control_camera_latents = None
                    if control_camera_latents is not None:
                        partial_control_camera_latents = control_camera_latents[:, :, c]
                    
                    partial_vace_context = None
                    if vace_data is not None:
                        window_vace_data = []
                        for vace_entry in vace_data:
                            partial_context = vace_entry["context"][0][:, c]
                            if has_ref:
                                partial_context[:, 0] = vace_entry["context"][0][:, 0]
                            
                            window_vace_data.append({
                                "context": [partial_context], 
                                "scale": vace_entry["scale"],
                                "start": vace_entry["start"], 
                                "end": vace_entry["end"],
                                "seq_len": vace_entry["seq_len"]
                            })
                        
                        partial_vace_context = window_vace_data

                    partial_audio_proj = None
                    if fantasytalking_embeds is not None:
                        partial_audio_proj = audio_proj[:, c]

                    partial_latent_model_input = latent_model_input[:, c]

                    partial_unianim_data = None
                    if unianim_data is not None:
                        partial_dwpose = dwpose_data[:, :, c]
                        partial_dwpose_flat=rearrange(partial_dwpose, 'b c f h w -> b (f h w) c')
                        partial_unianim_data = {
                            "dwpose": partial_dwpose_flat,
                            "random_ref": unianim_data["random_ref"],
                            "strength": unianimate_poses["strength"],
                            "start_percent": unianimate_poses["start_percent"],
                            "end_percent": unianimate_poses["end_percent"]
                        }
                        
                    partial_add_cond = None
                    if add_cond is not None:
                        partial_add_cond = add_cond[:, :, c].to(device, dtype)

                    noise_pred_context, new_teacache = predict_with_cfg(
                        partial_latent_model_input, 
                        cfg[idx], positive, 
                        text_embeds["negative_prompt_embeds"], 
                        timestep, idx, partial_img_emb, clip_fea, partial_control_latents, partial_vace_context, partial_unianim_data,partial_audio_proj,
                        partial_control_camera_latents, partial_add_cond, current_teacache, context_window=c)

                    if cache_args is not None:
                        self.window_tracker.cache_states[window_id] = new_teacache

                    window_mask = create_window_mask(noise_pred_context, c, latent_video_length, context_overlap, looped=is_looped)                    
                    noise_pred[:, c] += noise_pred_context * window_mask
                    counter[:, c] += window_mask
                    context_pbar.update(1)
                noise_pred /= counter
                if progressive_buffer is not None:
                    prev_window = context_queue[-1]
            #region normal inference
            else:
                noise_pred, self.cache_state = predict_with_cfg(
                    latent_model_input, 
                    cfg[idx], 
                    text_embeds["prompt_embeds"], 
                    text_embeds["negative_prompt_embeds"], 
                    timestep, idx, image_cond, clip_fea, control_latents, vace_data, unianim_data, audio_proj, control_camera_latents, add_cond,
                    cache_state=self.cache_state)

            if latent_shift_loop:
                #reverse latent shift
                if latent_shift_start_percent <= current_step_percentage <= latent_shift_end_percent:
                    noise_pred = torch.cat([noise_pred[:, latent_video_length - shift_idx:]] + [noise_pred[:, :latent_video_length - shift_idx]], dim=1)
                    shift_idx = (shift_idx + latent_skip) % latent_video_length
                
            
            if flowedit_args is None:
                latent = latent.to(intermediate_device)
                step_args = {
                    "generator": seed_g,
                }
                if isinstance(sample_scheduler, DEISMultistepScheduler) or isinstance(sample_scheduler, FlowMatchScheduler):
                    step_args.pop("generator", None)
                temp_x0 = sample_scheduler.step(
                    noise_pred[:, :orig_noise_len].unsqueeze(0) if recammaster is not None else noise_pred.unsqueeze(0),
                    t,
                    latent[:, :orig_noise_len].unsqueeze(0) if recammaster is not None else latent.unsqueeze(0),
                    #return_dict=False,
                    **step_args)[0]
                latent = temp_x0.squeeze(0)

                x0 = latent.to(device)
                log.debug(f"x0 assigned at step {idx} with shape {getattr(x0, 'shape', 'unknown')}")
<<<<<<< HEAD
=======

>>>>>>> de4182e8
                if callback is not None:
                    if recammaster is not None:
                        callback_latent = (latent_model_input[:, :orig_noise_len].to(device) - noise_pred[:, :orig_noise_len].to(device) * t.to(device) / 1000).detach().permute(1,0,2,3)
                    elif phantom_latents is not None:
                        callback_latent = (latent_model_input[:,:-phantom_latents.shape[1]].to(device) - noise_pred[:,:-phantom_latents.shape[1]].to(device) * t.to(device) / 1000).detach().permute(1,0,2,3)
                    else:
                        callback_latent = (latent_model_input.to(device) - noise_pred.to(device) * t.to(device) / 1000).detach().permute(1,0,2,3)
                    callback(idx, callback_latent, None, steps)
                else:
                    pbar.update(1)
                del latent_model_input, timestep
            else:
                if callback is not None:
                    callback_latent = (zt_tgt.to(device) - vt_tgt.to(device) * t.to(device) / 1000).detach().permute(1,0,2,3)
                    callback(idx, callback_latent, None, steps)
                else:
                    pbar.update(1)

            if progressive_buffer is not None and x0 is not None and prev_window is not None:
                log.debug(f"Storing progressive latents for window {prev_window} at step {idx}")
                progressive_buffer.store(x0, prev_window)

        if phantom_latents is not None and x0 is not None:
            x0 = x0[:,:-phantom_latents.shape[1]]
                
        if cache_args is not None:
            cache_type = cache_args["cache_type"]
            states = transformer.teacache_state.states if cache_type == "TeaCache" else transformer.magcache_state.states
            state_names = {
                0: "conditional",
                1: "unconditional"
            }
            for pred_id, state in states.items():
                name = state_names.get(pred_id, f"prediction_{pred_id}")
                if 'skipped_steps' in state:
                    log.info(f"{cache_type} skipped: {len(state['skipped_steps'])} {name} steps: {state['skipped_steps']}")
            transformer.teacache_state.clear_all()
            transformer.magcache_state.clear_all()
            del states

        if force_offload:
            if model["manual_offloading"]:
                transformer.to(offload_device)
                mm.soft_empty_cache()
                gc.collect()

        try:
            print_memory(device)
            torch.cuda.reset_peak_memory_stats(device)
        except:
            pass

        return ({
            "samples": x0.unsqueeze(0).cpu() if x0 is not None else None,
            "looped": is_looped,
            "end_image": end_image if not fun_or_fl2v_model else None,
            "has_ref": has_ref,
            "drop_last": drop_last,
            }, )
    
class WindowTracker:
    def __init__(self, verbose=False):
        self.window_map = {}  # Maps frame sequence to persistent ID
        self.next_id = 0
        self.cache_states = {}  # Maps persistent ID to teacache state
        self.verbose = verbose
    
    def get_window_id(self, frames):
        key = tuple(sorted(frames))  # Order-independent frame sequence
        if key not in self.window_map:
            self.window_map[key] = self.next_id
            if self.verbose:
                log.info(f"New window pattern {key} -> ID {self.next_id}")
            self.next_id += 1
        return self.window_map[key]
    
    def get_teacache(self, window_id, base_state):
        if window_id not in self.cache_states:
            if self.verbose:
                log.info(f"Initializing persistent teacache for window {window_id}")
            self.cache_states[window_id] = base_state.copy()
        return self.cache_states[window_id]

class ProgressiveReferenceBuffer:
    """Buffer to store and inject progressive reference latents."""

    def __init__(self, device, frames_to_store=6):
        self.device = device
        self.frames_to_store = frames_to_store
        self.buffer = {}

    def store(self, latents, window_indices):
        """Store the last ``frames_to_store`` latents from ``window_indices``."""
        if latents is None:
            log.warning(f"Attempted to store None latents for window {window_indices}")
            return
        if not hasattr(latents, "shape"):
            log.warning(f"Latents object has no shape attribute for window {window_indices}")
            return
<<<<<<< HEAD
        log.debug(f"Storing latents shape: {latents.shape} for window {window_indices}")
=======
>>>>>>> de4182e8
        if not window_indices:
            return
        end_indices = window_indices[-self.frames_to_store:]
        for idx in end_indices:
            if idx < latents.shape[1]:
                self.buffer[idx] = latents[:, idx].detach().to(self.device)

    def inject(self, partial_latents, window_indices):
        """Replace frames in ``partial_latents`` if a buffered latent exists."""
<<<<<<< HEAD
        log.debug(f"Injection target shape: {partial_latents.shape}")
        for i, global_idx in enumerate(window_indices):
            if global_idx in self.buffer:
                stored = self.buffer[global_idx]
                log.debug(f"Buffer latent shape: {stored.shape} for index {global_idx}")
                if stored.shape[0] != partial_latents.shape[0]:
                    log.warning(
                        f"Shape mismatch: stored {stored.shape} vs target {partial_latents[:, i].shape}. Adjusting"
                    )
                    if stored.shape[0] < partial_latents.shape[0]:
                        pad = partial_latents.shape[0] - stored.shape[0]
                        stored = torch.cat(
                            [stored, torch.zeros(pad, *stored.shape[1:], device=stored.device, dtype=stored.dtype)],
                            dim=0,
                        )
                    else:
                        stored = stored[: partial_latents.shape[0]]
                partial_latents[:, i] = stored.to(partial_latents.device, partial_latents.dtype)
=======
        for i, global_idx in enumerate(window_indices):
            if global_idx in self.buffer:
                partial_latents[:, i] = self.buffer[global_idx].to(partial_latents.device, partial_latents.dtype)
>>>>>>> de4182e8
        return partial_latents

    def clear(self):
        self.buffer.clear()
        torch.cuda.empty_cache()

#region VideoDecode
class WanVideoDecode:
    @classmethod
    def INPUT_TYPES(s):
        return {"required": {
                    "vae": ("WANVAE",),
                    "samples": ("LATENT",),
                    "enable_vae_tiling": ("BOOLEAN", {"default": False, "tooltip": (
                        "Drastically reduces memory use but will introduce seams at tile stride boundaries. "
                        "The location and number of seams is dictated by the tile stride size. "
                        "The visibility of seams can be controlled by increasing the tile size. "
                        "Seams become less obvious at 1.5x stride and are barely noticeable at 2x stride size. "
                        "Which is to say if you use a stride width of 160, the seams are barely noticeable with a tile width of 320."
                    )}),
                    "tile_x": ("INT", {"default": 272, "min": 40, "max": 2048, "step": 8, "tooltip": "Tile width in pixels. Smaller values use less VRAM but will make seams more obvious."}),
                    "tile_y": ("INT", {"default": 272, "min": 40, "max": 2048, "step": 8, "tooltip": "Tile height in pixels. Smaller values use less VRAM but will make seams more obvious."}),
                    "tile_stride_x": ("INT", {"default": 144, "min": 32, "max": 2040, "step": 8, "tooltip": "Tile stride width in pixels. Smaller values use less VRAM but will introduce more seams."}),
                    "tile_stride_y": ("INT", {"default": 128, "min": 32, "max": 2040, "step": 8, "tooltip": "Tile stride height in pixels. Smaller values use less VRAM but will introduce more seams."}),
                    },
                    "optional": {
                        "normalization": (["default", "minmax"], {"advanced": True}),
                    }
                }

    @classmethod
    def VALIDATE_INPUTS(s, tile_x, tile_y, tile_stride_x, tile_stride_y):
        if tile_x <= tile_stride_x:
            return "Tile width must be larger than the tile stride width."
        if tile_y <= tile_stride_y:
            return "Tile height must be larger than the tile stride height."
        return True

    RETURN_TYPES = ("IMAGE",)
    RETURN_NAMES = ("images",)
    FUNCTION = "decode"
    CATEGORY = "WanVideoWrapper"

    def decode(self, vae, samples, enable_vae_tiling, tile_x, tile_y, tile_stride_x, tile_stride_y, normalization="default"):
        device = mm.get_torch_device()
        offload_device = mm.unet_offload_device()
        mm.soft_empty_cache()
        latents = samples["samples"]
        end_image = samples.get("end_image", None)
        has_ref = samples.get("has_ref", False)
        drop_last = samples.get("drop_last", False)
        is_looped = samples.get("looped", False)

        vae.to(device)

        latents = latents.to(device = device, dtype = vae.dtype)

        mm.soft_empty_cache()

        if has_ref:
            latents = latents[:, :, 1:]
        if drop_last:
            latents = latents[:, :, :-1]

        #if is_looped:
        #   latents = torch.cat([latents[:, :, :warmup_latent_count],latents], dim=2)
        if type(vae).__name__ == "TAEHV":      
            images = vae.decode_video(latents.permute(0, 2, 1, 3, 4))[0].permute(1, 0, 2, 3)
            images = torch.clamp(images, 0.0, 1.0)
            images = images.permute(1, 2, 3, 0).cpu().float()
            return (images,)
        else:
            if end_image is not None:
                enable_vae_tiling = False
            images = vae.decode(latents, device=device, end_=(end_image is not None), tiled=enable_vae_tiling, tile_size=(tile_x//8, tile_y//8), tile_stride=(tile_stride_x//8, tile_stride_y//8))[0]
            vae.model.clear_cache()
        
        images = images.cpu()

        if normalization == "minmax":
            images = (images - images.min()) / (images.max() - images.min())
        else:  
            images = torch.clamp(images, -1.0, 1.0) 
            images = (images + 1.0) / 2.0
        
        if is_looped:
            #images = images[:, warmup_latent_count * 4:]
            temp_latents = torch.cat([latents[:, :, -3:]] + [latents[:, :, :2]], dim=2)
            temp_images = vae.decode(temp_latents, device=device, end_=(end_image is not None), tiled=enable_vae_tiling, tile_size=(tile_x//8, tile_y//8), tile_stride=(tile_stride_x//8, tile_stride_y//8))[0]
            temp_images = (temp_images - temp_images.min()) / (temp_images.max() - temp_images.min())
            out = temp_images[:, 9:]
            out = torch.cat([out, images[:, 5:]], dim=1)
            images = out

        if end_image is not None: 
            #end_image = (end_image - end_image.min()) / (end_image.max() - end_image.min())
            #image[:, -1] = end_image[:, 0].to(image) #not sure about this
            images = images[:, 0:-1]

        vae.model.clear_cache()
        vae.to(offload_device)
        mm.soft_empty_cache()

        images = torch.clamp(images, 0.0, 1.0)
        images = images.permute(1, 2, 3, 0).float()

        return (images,)

#region VideoEncode
class WanVideoEncode:
    @classmethod
    def INPUT_TYPES(s):
        return {"required": {
                    "vae": ("WANVAE",),
                    "image": ("IMAGE",),
                    "enable_vae_tiling": ("BOOLEAN", {"default": False, "tooltip": "Drastically reduces memory use but may introduce seams"}),
                    "tile_x": ("INT", {"default": 272, "min": 64, "max": 2048, "step": 1, "tooltip": "Tile size in pixels, smaller values use less VRAM, may introduce more seams"}),
                    "tile_y": ("INT", {"default": 272, "min": 64, "max": 2048, "step": 1, "tooltip": "Tile size in pixels, smaller values use less VRAM, may introduce more seams"}),
                    "tile_stride_x": ("INT", {"default": 144, "min": 32, "max": 2048, "step": 32, "tooltip": "Tile stride in pixels, smaller values use less VRAM, may introduce more seams"}),
                    "tile_stride_y": ("INT", {"default": 128, "min": 32, "max": 2048, "step": 32, "tooltip": "Tile stride in pixels, smaller values use less VRAM, may introduce more seams"}),
                    },
                    "optional": {
                        "noise_aug_strength": ("FLOAT", {"default": 0.0, "min": 0.0, "max": 10.0, "step": 0.001, "tooltip": "Strength of noise augmentation, helpful for leapfusion I2V where some noise can add motion and give sharper results"}),
                        "latent_strength": ("FLOAT", {"default": 1.0, "min": 0.0, "max": 10.0, "step": 0.001, "tooltip": "Additional latent multiplier, helpful for leapfusion I2V where lower values allow for more motion"}),
                        "mask": ("MASK", ),
                    }
                }

    RETURN_TYPES = ("LATENT",)
    RETURN_NAMES = ("samples",)
    FUNCTION = "encode"
    CATEGORY = "WanVideoWrapper"

    def encode(self, vae, image, enable_vae_tiling, tile_x, tile_y, tile_stride_x, tile_stride_y, noise_aug_strength=0.0, latent_strength=1.0, mask=None):
        device = mm.get_torch_device()
        offload_device = mm.unet_offload_device()

        vae.to(device)

        image = image.clone()

        B, H, W, C = image.shape
        if W % 16 != 0 or H % 16 != 0:
            new_height = (H // 16) * 16
            new_width = (W // 16) * 16
            log.warning(f"Image size {W}x{H} is not divisible by 16, resizing to {new_width}x{new_height}")
            image = common_upscale(image.movedim(-1, 1), new_width, new_height, "lanczos", "disabled").movedim(1, -1)

        image = image.to(vae.dtype).to(device).unsqueeze(0).permute(0, 4, 1, 2, 3) # B, C, T, H, W
        if noise_aug_strength > 0.0:
            image = add_noise_to_reference_video(image, ratio=noise_aug_strength)

        if isinstance(vae, TAEHV):
            latents = vae.encode_video(image.permute(0, 2, 1, 3, 4), parallel=False)# B, T, C, H, W
            latents = latents.permute(0, 2, 1, 3, 4)
        else:
            latents = vae.encode(image * 2.0 - 1.0, device=device, tiled=enable_vae_tiling, tile_size=(tile_x//8, tile_y//8), tile_stride=(tile_stride_x//8, tile_stride_y//8))
            vae.model.clear_cache()
        if latent_strength != 1.0:
            latents *= latent_strength

        log.info(f"encoded latents shape {latents.shape}")
        latent_mask = None
        if mask is None:
            vae.to(offload_device)
        else:
            #latent_mask = mask.clone().to(vae.dtype).to(device) * 2.0 - 1.0
            #latent_mask = latent_mask.unsqueeze(0).unsqueeze(0).repeat(1, 3, 1, 1, 1)
            #latent_mask = vae.encode(latent_mask, device=device, tiled=enable_vae_tiling, tile_size=(tile_x, tile_y), tile_stride=(tile_stride_x, tile_stride_y))
            target_h, target_w = latents.shape[3:]

            mask = torch.nn.functional.interpolate(
                mask.unsqueeze(0).unsqueeze(0),  # Add batch and channel dims [1,1,T,H,W]
                size=(latents.shape[2], target_h, target_w),
                mode='trilinear',
                align_corners=False
            ).squeeze(0)  # Remove batch dim, keep channel dim
            
            # Add batch & channel dims for final output
            latent_mask = mask.unsqueeze(0).repeat(1, latents.shape[1], 1, 1, 1)
            log.info(f"latent mask shape {latent_mask.shape}")
            vae.to(offload_device)
        mm.soft_empty_cache()
 
        return ({"samples": latents, "mask": latent_mask},)

NODE_CLASS_MAPPINGS = {
    "WanVideoSampler": WanVideoSampler,
    "WanVideoDecode": WanVideoDecode,
    "WanVideoTextEncode": WanVideoTextEncode,
    "WanVideoTextEncodeSingle": WanVideoTextEncodeSingle,
    "WanVideoModelLoader": WanVideoModelLoader,
    "WanVideoVAELoader": WanVideoVAELoader,
    "LoadWanVideoT5TextEncoder": LoadWanVideoT5TextEncoder,
    "WanVideoImageClipEncode": WanVideoImageClipEncode,#deprecated
    "WanVideoClipVisionEncode": WanVideoClipVisionEncode,
    "WanVideoImageToVideoEncode": WanVideoImageToVideoEncode,
    "LoadWanVideoClipTextEncoder": LoadWanVideoClipTextEncoder,
    "WanVideoEncode": WanVideoEncode,
    "WanVideoBlockSwap": WanVideoBlockSwap,
    "WanVideoTorchCompileSettings": WanVideoTorchCompileSettings,
    "WanVideoEmptyEmbeds": WanVideoEmptyEmbeds,
    "WanVideoLoraSelect": WanVideoLoraSelect,
    "WanVideoLoraBlockEdit": WanVideoLoraBlockEdit,
    "WanVideoEnhanceAVideo": WanVideoEnhanceAVideo,
    "WanVideoContextOptions": WanVideoContextOptions,
    "WanVideoTeaCache": WanVideoTeaCache,
    "WanVideoMagCache": WanVideoMagCache,
    "WanVideoVRAMManagement": WanVideoVRAMManagement,
    "WanVideoTextEmbedBridge": WanVideoTextEmbedBridge,
    "WanVideoFlowEdit": WanVideoFlowEdit,
    "WanVideoControlEmbeds": WanVideoControlEmbeds,
    "WanVideoSLG": WanVideoSLG,
    "WanVideoTinyVAELoader": WanVideoTinyVAELoader,
    "WanVideoLoopArgs": WanVideoLoopArgs,
    "WanVideoImageResizeToClosest": WanVideoImageResizeToClosest,
    "WanVideoSetBlockSwap": WanVideoSetBlockSwap,
    "WanVideoExperimentalArgs": WanVideoExperimentalArgs,
    "WanVideoVACEEncode": WanVideoVACEEncode,
    "WanVideoVACEStartToEndFrame": WanVideoVACEStartToEndFrame,
    "WanVideoVACEModelSelect": WanVideoVACEModelSelect,
    "WanVideoPhantomEmbeds": WanVideoPhantomEmbeds,
    "CreateCFGScheduleFloatList": CreateCFGScheduleFloatList,
    "WanVideoRealisDanceLatents": WanVideoRealisDanceLatents,
    "WanVideoApplyNAG": WanVideoApplyNAG,
    "WanVideoMiniMaxRemoverEmbeds": WanVideoMiniMaxRemoverEmbeds,
    "WanVideoLoraSelectMulti": WanVideoLoraSelectMulti
    }
NODE_DISPLAY_NAME_MAPPINGS = {
    "WanVideoSampler": "WanVideo Sampler",
    "WanVideoDecode": "WanVideo Decode",
    "WanVideoTextEncode": "WanVideo TextEncode",
    "WanVideoTextEncodeSingle": "WanVideo TextEncodeSingle",
    "WanVideoTextImageEncode": "WanVideo TextImageEncode (IP2V)",
    "WanVideoModelLoader": "WanVideo Model Loader",
    "WanVideoVAELoader": "WanVideo VAE Loader",
    "LoadWanVideoT5TextEncoder": "Load WanVideo T5 TextEncoder",
    "WanVideoImageClipEncode": "WanVideo ImageClip Encode (Deprecated)",
    "WanVideoClipVisionEncode": "WanVideo ClipVision Encode",
    "WanVideoImageToVideoEncode": "WanVideo ImageToVideo Encode",
    "LoadWanVideoClipTextEncoder": "Load WanVideo Clip Encoder",
    "WanVideoEncode": "WanVideo Encode",
    "WanVideoBlockSwap": "WanVideo BlockSwap",
    "WanVideoTorchCompileSettings": "WanVideo Torch Compile Settings",
    "WanVideoEmptyEmbeds": "WanVideo Empty Embeds",
    "WanVideoLoraSelect": "WanVideo Lora Select",
    "WanVideoLoraBlockEdit": "WanVideo Lora Block Edit",
    "WanVideoEnhanceAVideo": "WanVideo Enhance-A-Video",
    "WanVideoContextOptions": "WanVideo Context Options",
    "WanVideoTeaCache": "WanVideo TeaCache",
    "WanVideoMagCache": "WanVideo MagCache",
    "WanVideoVRAMManagement": "WanVideo VRAM Management",
    "WanVideoTextEmbedBridge": "WanVideo TextEmbed Bridge",
    "WanVideoFlowEdit": "WanVideo FlowEdit",
    "WanVideoControlEmbeds": "WanVideo Control Embeds",
    "WanVideoSLG": "WanVideo SLG",
    "WanVideoTinyVAELoader": "WanVideo Tiny VAE Loader",
    "WanVideoLoopArgs": "WanVideo Loop Args",
    "WanVideoImageResizeToClosest": "WanVideo Image Resize To Closest",
    "WanVideoSetBlockSwap": "WanVideo Set BlockSwap",
    "WanVideoExperimentalArgs": "WanVideo Experimental Args",
    "WanVideoVACEEncode": "WanVideo VACE Encode",
    "WanVideoVACEStartToEndFrame": "WanVideo VACE Start To End Frame",
    "WanVideoVACEModelSelect": "WanVideo VACE Model Select",
    "WanVideoPhantomEmbeds": "WanVideo Phantom Embeds",
    "CreateCFGScheduleFloatList": "WanVideo CFG Schedule Float List",
    "WanVideoRealisDanceLatents": "WanVideo RealisDance Latents",
    "WanVideoApplyNAG": "WanVideo Apply NAG",
    "WanVideoMiniMaxRemoverEmbeds": "WanVideo MiniMax Remover Embeds",
    "WanVideoLoraSelectMulti": "WanVideo Lora Select Multi"
    }<|MERGE_RESOLUTION|>--- conflicted
+++ resolved
@@ -3879,10 +3879,6 @@
 
                 x0 = latent.to(device)
                 log.debug(f"x0 assigned at step {idx} with shape {getattr(x0, 'shape', 'unknown')}")
-<<<<<<< HEAD
-=======
-
->>>>>>> de4182e8
                 if callback is not None:
                     if recammaster is not None:
                         callback_latent = (latent_model_input[:, :orig_noise_len].to(device) - noise_pred[:, :orig_noise_len].to(device) * t.to(device) / 1000).detach().permute(1,0,2,3)
@@ -3982,10 +3978,7 @@
         if not hasattr(latents, "shape"):
             log.warning(f"Latents object has no shape attribute for window {window_indices}")
             return
-<<<<<<< HEAD
         log.debug(f"Storing latents shape: {latents.shape} for window {window_indices}")
-=======
->>>>>>> de4182e8
         if not window_indices:
             return
         end_indices = window_indices[-self.frames_to_store:]
@@ -3995,7 +3988,6 @@
 
     def inject(self, partial_latents, window_indices):
         """Replace frames in ``partial_latents`` if a buffered latent exists."""
-<<<<<<< HEAD
         log.debug(f"Injection target shape: {partial_latents.shape}")
         for i, global_idx in enumerate(window_indices):
             if global_idx in self.buffer:
@@ -4014,11 +4006,6 @@
                     else:
                         stored = stored[: partial_latents.shape[0]]
                 partial_latents[:, i] = stored.to(partial_latents.device, partial_latents.dtype)
-=======
-        for i, global_idx in enumerate(window_indices):
-            if global_idx in self.buffer:
-                partial_latents[:, i] = self.buffer[global_idx].to(partial_latents.device, partial_latents.dtype)
->>>>>>> de4182e8
         return partial_latents
 
     def clear(self):
